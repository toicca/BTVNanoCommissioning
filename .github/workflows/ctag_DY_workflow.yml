name: ctag DY+jets Workflow

on:
  push:
    branches: [ master ]
    paths:
    - 'src/BTVNanoCommissioning/workflows/ctag_*DY*'
    - 'src/BTVNanoCommissioning/helpers/update_branch.py'
    - 'src/BTVNanoCommissioning/helpers/func.py'
    - 'src/BTVNanoCommissioning/helpers/definitions.py'
    - 'src/BTVNanoCommissioning/utils/*'
    - '.github/workflows/ctag_DY_workflow.yml'
  pull_request_target:
    branches: [ master ]
    paths:
    - 'src/BTVNanoCommissioning/workflows/ctag_*DY*'
    - 'src/BTVNanoCommissioning/helpers/update_branch.py'
    - 'src/BTVNanoCommissioning/helpers/func.py'
    - 'src/BTVNanoCommissioning/helpers/definitions.py'
    - 'src/BTVNanoCommissioning/utils/*'
    - '.github/workflows/ctag_DY_workflow.yml'
  workflow_dispatch:

jobs:
  build:
    runs-on: ubuntu-latest
    if: ${{ !contains(github.event.head_commit.message, '[skip ci]') }}
    strategy:
      max-parallel: 4
      matrix:
        python-version: ["3.10"]
    
    defaults:
      run:
        shell: "bash -l {0}"

    steps:
<<<<<<< HEAD
    - uses: actions/checkout@v2
=======
    - uses: actions/checkout@v4

>>>>>>> ca9eda6b
    - name: Merge PR locally
      if: github.event_name == 'pull_request_target'
      id: merge
      continue-on-error: true

      run: |
        git fetch origin pull/${{ github.event.pull_request.number }}/head:MR
        git checkout -b ATTEMPT_MERGE
        git merge MR
        git branch -vv 
        git remote -v 
        git diff master
    
    - uses: cvmfs-contrib/github-action-cvmfs@v4
      with:
        cvmfs_repositories: 'grid.cern.ch'
    - name: Set conda environment
      uses: conda-incubator/setup-miniconda@v3
      with:
        python-version: ${{ matrix.python-version }}
        channels: conda-forge,defaults
        channel-priority: true
        activate-environment: btv_coffea
        environment-file: test_env.yml
        auto-activate-base: false

    - name: Verify environment
      run: |
        conda info
        conda env list
        conda list
        
    - name: Set up proxy
      # https://awesome-workshop.github.io/gitlab-cms/03-vomsproxy/index.html
      # continue-on-error: true
      env:
        # To genereate secrets use (strip all \n)
        # base64 -i ~/.globus/usercert.pem | awk NF=NF RS= OFS=
        # base64 -i ~/.globus/userkey.pem | awk NF=NF RS= OFS=
        # Cross check roundtrip by adding ``| base64 -d `` and see if same as input
        GRID_USERKEY: ${{ secrets.GRID_USERKEY }}
        GRID_USERCERT: ${{ secrets.GRID_USERCERT }}
        # Read automatically by voms-proxy-init
        X509_VOMS_DIR: /cvmfs/grid.cern.ch/etc/grid-security/vomsdir/
        X509_VOMSES: /cvmfs/grid.cern.ch/etc/grid-security/vomses/
        X509_CERT_DIR: /cvmfs/grid.cern.ch/etc/grid-security/certificates/
        X509_DEFAULT_USER_CERT: $HOME/.globus/usercert.pem
        X509_DEFAULT_USER_KEY: $HOME/.globus/userkey.pem
      run: |
        mkdir $HOME/.globus
        printf $GRID_USERKEY | base64 -d > $HOME/.globus/userkey.pem
        printf $GRID_USERCERT | base64 -d > $HOME/.globus/usercert.pem
        # DEBUG: dump decoded cert, cert is public, but don't dump key!
        # base64 -i $HOME/.globus/usercert.pem
        chmod 400 $HOME/.globus/userkey.pem
        openssl rand -out $HOME/.rnd  -hex 256
        printf "${{secrets.GRID_PASSWORD}}" | voms-proxy-init --voms cms  --debug --pwstdin -certdir $X509_CERT_DIR  -vomses $X509_VOMSES
        chmod 755 /usr/share/miniconda/envs/btv_coffea/etc/grid-security/certificates
        
   
    - name: Install Repo
      run: |
        pip install -e .
    

    - name: ctag muon DY workflows
      run: |
        string=$(git log -1 --pretty=format:'%s')
        if [[ $string == *"ci:skip array"* ]]; then
        opts=$(echo "$opts" | sed 's/--isArray //g')
        fi
        if [[ $string == *"ci:skip syst"* ]]; then
            opts=$(echo "$opts" | sed 's/--isSyst all//g')
        elif [[ $string == *"ci:JERC_split"* ]]; then
            opts=$(echo "$opts" | sed 's/--isSyst all/--isSyst JERC_split/g')
        elif [[ $string == *"ci:weight_only"* ]]; then
            opts=$(echo "$opts" | sed 's/--isSyst all/--isSyst weight_only/g') 
        fi
        python runner.py --workflow ctag_DY_sf --json metadata/test_bta_run3.json --limit 1 --executor iterative --campaign Summer23 --year 2023  $opts
    

    - name: ctag electron DY workflows
      run: |
        string=$(git log -1 --pretty=format:'%s')
        if [[ $string == *"ci:skip array"* ]]; then
        opts=$(echo "$opts" | sed 's/--isArray //g')
        fi
        if [[ $string == *"ci:skip syst"* ]]; then
            opts=$(echo "$opts" | sed 's/--isSyst all//g')
        elif [[ $string == *"ci:JERC_split"* ]]; then
            opts=$(echo "$opts" | sed 's/--isSyst all/--isSyst JERC_split/g')
        elif [[ $string == *"ci:weight_only"* ]]; then
            opts=$(echo "$opts" | sed 's/--isSyst all/--isSyst weight_only/g') 
        fi
        python runner.py --workflow ectag_DY_sf --json metadata/test_bta_run3.json --limit 1 --executor iterative --campaign Summer23 --year 2023 $opts <|MERGE_RESOLUTION|>--- conflicted
+++ resolved
@@ -35,12 +35,8 @@
         shell: "bash -l {0}"
 
     steps:
-<<<<<<< HEAD
-    - uses: actions/checkout@v2
-=======
     - uses: actions/checkout@v4
 
->>>>>>> ca9eda6b
     - name: Merge PR locally
       if: github.event_name == 'pull_request_target'
       id: merge
