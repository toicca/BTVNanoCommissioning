name: BTA output Workflows

on:
  push:
    branches: [ master ]
    paths:
    - 'src/BTVNanoCommissioning/workflows/*BTA*'
    - 'src/BTVNanoCommissioning/helpers/update_branch.py'
    - 'src/BTVNanoCommissioning/helpers/func.py'
    - 'src/BTVNanoCommissioning/helpers/definitions.py'
    - 'src/BTVNanoCommissioning/utils/*'
    - '.github/workflows/BTA_workflow.yml'
  pull_request_target:
    branches: [ master ]
    paths:
    - 'src/BTVNanoCommissioning/workflows/*BTA*'
    - 'src/BTVNanoCommissioning/helpers/update_branch.py'
    - 'src/BTVNanoCommissioning/helpers/func.py'
    - 'src/BTVNanoCommissioning/helpers/definitions.py'
    - 'src/BTVNanoCommissioning/utils/*'
    - '.github/workflows/BTA_workflow.yml'
  workflow_dispatch:

jobs:
  build:
    runs-on: ubuntu-latest
    if: ${{ !contains(github.event.head_commit.message, '[skip ci]') }}
    strategy:
      max-parallel: 4
      matrix:
        python-version: ["3.10"]
    
    defaults:
      run:
        shell: "bash -l {0}"

    steps:
    - uses: actions/checkout@v4
    
    - name: Merge PR locally
      if: github.event_name == 'pull_request_target'
      id: merge
      continue-on-error: true

      run: |
        git fetch origin pull/${{ github.event.pull_request.number }}/head:MR
        git checkout -b ATTEMPT_MERGE
        git merge MR
        git branch -vv 
        git remote -v 
        git diff master


    - uses: cvmfs-contrib/github-action-cvmfs@v4
      with:
        cvmfs_repositories: 'grid.cern.ch'

    - name: Set conda environment
      uses: conda-incubator/setup-miniconda@v3
      with:
        python-version: ${{ matrix.python-version }}
        channels: conda-forge,defaults
        channel-priority: true
        activate-environment: btv_coffea
        environment-file: test_env.yml
        auto-activate-base: false

    - name: Verify environment
      run: |
        conda info
        conda env list
        conda list
        
    - name: Set up proxy
      # https://awesome-workshop.github.io/gitlab-cms/03-vomsproxy/index.html
      # continue-on-error: true
      env:
        # To genereate secrets use (strip all \n)
        # base64 -i ~/.globus/usercert.pem | awk NF=NF RS= OFS=
        # base64 -i ~/.globus/userkey.pem | awk NF=NF RS= OFS=
        # Cross check roundtrip by adding ``| base64 -d `` and see if same as input
        GRID_USERKEY: ${{ secrets.GRID_USERKEY }}
        GRID_USERCERT: ${{ secrets.GRID_USERCERT }}
        # Read automatically by voms-proxy-init
        X509_VOMS_DIR: /cvmfs/grid.cern.ch/etc/grid-security/vomsdir/
        X509_VOMSES: /cvmfs/grid.cern.ch/etc/grid-security/vomses/
        X509_CERT_DIR: /cvmfs/grid.cern.ch/etc/grid-security/certificates/
        X509_DEFAULT_USER_CERT: $HOME/.globus/usercert.pem
        X509_DEFAULT_USER_KEY: $HOME/.globus/userkey.pem
      run: |
        mkdir $HOME/.globus
        printf $GRID_USERKEY | base64 -d > $HOME/.globus/userkey.pem
        printf $GRID_USERCERT | base64 -d > $HOME/.globus/usercert.pem
        # DEBUG: dump decoded cert, cert is public, but don't dump key!
        # base64 -i $HOME/.globus/usercert.pem
        chmod 400 $HOME/.globus/userkey.pem
        openssl rand -out $HOME/.rnd  -hex 256
        printf "${{secrets.GRID_PASSWORD}}" | voms-proxy-init --voms cms  --debug --pwstdin -certdir $X509_CERT_DIR  -vomses $X509_VOMSES
<<<<<<< HEAD
        chmod 755 /usr/share/miniconda/envs/btv_coffea/etc/grid-security/certificates
=======
        # chmod 755 /usr/share/miniconda3/envs/btv_coffea/etc/grid-security/certificates
>>>>>>> 0fb1703e
        
    
    - name: Install Repo
      run: |
        pip install -e .
    - name: BTA addAllTracks workflow test(JP)
      run: |
         python runner.py --wf BTA_addAllTracks --json metadata/test_bta_run3.json --executor iterative --overwrite --campaign Summer23 --year 2023
    - name: BTA addPFMuons workflow test(BTA for SF)
      run: |
         python runner.py --wf BTA_addPFMuons --json metadata/test_bta_run3.json --executor iterative --overwrite --campaign Summer23 --year 2023
    
    - name: BTA_ttbar workflow test
      run: |
         python runner.py --wf BTA_ttbar --json metadata/test_bta_run3.json  --executor iterative --overwrite --campaign Summer23 --year 2023
<|MERGE_RESOLUTION|>--- conflicted
+++ resolved
@@ -96,11 +96,8 @@
         chmod 400 $HOME/.globus/userkey.pem
         openssl rand -out $HOME/.rnd  -hex 256
         printf "${{secrets.GRID_PASSWORD}}" | voms-proxy-init --voms cms  --debug --pwstdin -certdir $X509_CERT_DIR  -vomses $X509_VOMSES
-<<<<<<< HEAD
-        chmod 755 /usr/share/miniconda/envs/btv_coffea/etc/grid-security/certificates
-=======
+
         # chmod 755 /usr/share/miniconda3/envs/btv_coffea/etc/grid-security/certificates
->>>>>>> 0fb1703e
         
     
     - name: Install Repo
