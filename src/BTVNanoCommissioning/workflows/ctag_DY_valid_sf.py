import awkward as ak
import numpy as np
import os
import uproot
from coffea import processor
from coffea.analysis_tools import Weights

from BTVNanoCommissioning.utils.correction import (
    load_lumi,
    load_SF,
    weight_manager,
    common_shifts,
)

from BTVNanoCommissioning.helpers.func import update, dump_lumi, PFCand_link
from BTVNanoCommissioning.helpers.update_branch import missing_branch
from BTVNanoCommissioning.utils.histogrammer import histogrammer, histo_writter
from BTVNanoCommissioning.utils.array_writer import array_writer
from BTVNanoCommissioning.utils.selection import (
    HLT_helper,
    jet_id,
    mu_idiso,
    ele_mvatightid,
    MET_filters,
)


class NanoProcessor(processor.ProcessorABC):
    def __init__(
        self,
        year="2022",
        campaign="Summer22Run3",
        name="",
        isSyst=False,
        isArray=False,
        noHist=False,
        chunksize=75000,
        selectionModifier="DYM",
    ):
        self._year = year
        self._campaign = campaign
        self.name = name
        self.isSyst = isSyst
        self.isArray = isArray
        self.noHist = noHist
        self.lumiMask = load_lumi(self._campaign)
        self.chunksize = chunksize
        self.selMod = selectionModifier
        # Load corrections
        self.SF_map = load_SF(self._year, self._campaign)

    @property
    def accumulator(self):
        return self._accumulator

    def process(self, events):
        events = missing_branch(events)
        vetoed_events, shifts = common_shifts(self, events)

        return processor.accumulate(
            self.process_shift(update(vetoed_events, collections), name)
            for collections, name in shifts
        )

    def process_shift(self, events, shift_name):
        dataset = events.metadata["dataset"]
        isRealData = not hasattr(events, "genWeight")

        isMu = False
        isEle = False
        if "DYM" in self.selMod or "QG" in self.selMod:
            triggers = ["Mu17_TrkIsoVVL_Mu8_TrkIsoVVL_DZ_Mass8"]
            isMu = True
        elif "DYE" in self.selMod:
            triggers = ["Ele23_Ele12_CaloIdL_TrackIdL_IsoVL"]
            isEle = True
        else:
            raise ValueError(self.selMod, "is not a valid selection modifier.")

        histname = {"DYM": "ctag_DY_sf", "DYE": "ectag_DY_sf", "QG": "qgtag_DY_sf"}
<<<<<<< HEAD
        output = (
            {} if self.noHist else histogrammer(events, histname[self.selMod])
        )

=======
        output = {} if self.noHist else histogrammer(events, histname[self.selMod])
>>>>>>> 7dd27f13

        if isRealData:
            output["sumw"] = len(events)
        else:
            output["sumw"] = ak.sum(events.genWeight)

        ####################
        #    Selections    #
        ####################

        # Lumimask
        req_lumi = np.ones(len(events), dtype="bool")
        if isRealData:
            req_lumi = self.lumiMask(events.run, events.luminosityBlock)
        # only dump for nominal case
        if shift_name is None:
            output = dump_lumi(events[req_lumi], output)

        # HLT
        req_trig = HLT_helper(events, triggers)
        req_metfilter = MET_filters(events, self._campaign)

        # Muon cuts
        dilep_mu = events.Muon[(events.Muon.pt > 12) & mu_idiso(events, self._campaign)]

        # Electron cuts
        dilep_ele = events.Electron[
            (events.Electron.pt > 15) & ele_mvatightid(events, self._campaign)
        ]
        if isMu:
            thisdilep = dilep_mu
            otherdilep = dilep_ele
        else:
            thisdilep = dilep_ele
            otherdilep = dilep_mu

        # dilepton
        pos_dilep = thisdilep[thisdilep.charge > 0]
        neg_dilep = thisdilep[thisdilep.charge < 0]
        req_pl = ak.count(pos_dilep.pt, axis=1) >= 1
        req_nl = ak.count(neg_dilep.pt, axis=1) >= 1
        req_dilep_chrg = ak.num(thisdilep.charge) >= 2
        req_otherdilep_chrg = ak.num(otherdilep.charge) == 0
        req_dilep = ak.fill_none(
            req_pl & req_nl & req_dilep_chrg & req_otherdilep_chrg,
            False,
            axis=-1,
        )

<<<<<<< HEAD
        pl_iso = ak.all(
            events.Jet.metric_table(pos_dilep) > 0.4, axis=2, mask_identity=True
        )
        nl_iso = ak.all(
            events.Jet.metric_table(neg_dilep) > 0.4, axis=2, mask_identity=True
        )

        if self.selMod == "QG":
            jetmask = events.Jet.pt > 15 & events.Jet.jetId >= 4
        else:
            jetmask = jet_id(events, self._campaign) 

        jet_sel = ak.fill_none(
            jetmask & pl_iso & nl_iso,
            False,
            axis=-1,
        )
=======
>>>>>>> 7dd27f13

        pos_dilep = ak.pad_none(pos_dilep, 1, axis=1)
        neg_dilep = ak.pad_none(neg_dilep, 1, axis=1)

        dilep_mass = pos_dilep[:, 0] + neg_dilep[:, 0]
        req_dilepmass = (
            (dilep_mass.mass > 81) & (dilep_mass.mass < 101) & (dilep_mass.pt > 15)
        )

        # Jet cuts
        pl_iso = ak.all(
            events.Jet.metric_table(pos_dilep[:, 0]) > 0.4, axis=2, mask_identity=True
        )
        nl_iso = ak.all(
            events.Jet.metric_table(neg_dilep[:, 0]) > 0.4, axis=2, mask_identity=True
        )
<<<<<<< HEAD
        event_jet = events.Jet[
            ak.fill_none(
                jet_id(events, self._campaign) & pl_iso & nl_iso,
                False,
                axis=-1,
            )
        ]
=======

        if "QG" in self.selMod:
            jetmask = jet_id(events, self._campaign, max_eta=5.13)
        else:
            jetmask = jet_id(events, self._campaign)

        jet_sel = ak.fill_none(
            pl_iso & nl_iso & jetmask,
            False,
            axis=-1,
        )

        event_jet = events.Jet[jet_sel]
>>>>>>> 7dd27f13

        req_jets = ak.count(event_jet.pt, axis=1) >= 1

        # store jet index for PFCands, create mask on the jet index
        jetindx = ak.mask(
            ak.local_index(events.Jet.pt),
            jet_sel == 1,
        )
        jetindx = ak.pad_none(jetindx, 1)
        jetindx = jetindx[:, 0]

<<<<<<< HEAD
        selection = req_lumi & req_trig & req_dilep & req_dilepmass & req_jets & req_metfilter

        if self.selMod == "QG":
            temp_jet = ak.pad_none(events.Jet, 1, axis=1)

            req_lead_jet = ak.fill_none(
                    (temp_jet.pt[:, 0] > 15) & 
                    (temp_jet[:,0].delta_r(pos_dilep[:,0]) > 0.4) &
                    (temp_jet[:,0].delta_r(neg_dilep[:,0]) > 0.4) &
                    (temp_jet.jetId[:, 0] >= 4) & 
                    (np.abs(temp_jet[:,0].delta_phi(pos_dilep[:,0] + neg_dilep[:,0])) > 2.7)
                ,
=======
        selection = (
            req_lumi & req_trig & req_dilep & req_dilepmass & req_jets & req_metfilter
        )

        if "QG" in self.selMod:
            temp_jet = ak.pad_none(event_jet, 1, axis=1)

            req_lead_jet = ak.fill_none(
                (
                    np.abs(temp_jet[:, 0].delta_phi(pos_dilep[:, 0] + neg_dilep[:, 0]))
                    > 2.7
                ),
>>>>>>> 7dd27f13
                False,
                axis=-1,
            )
            selection = selection & req_lead_jet

        event_level = ak.fill_none(
            selection,
            False,
        )
        if len(events[event_level]) == 0:
            if self.isArray:
                array_writer(
                    self,
                    events[event_level],
                    events,
                    None,
                    ["nominal"],
                    dataset,
                    isRealData,
                    empty=True,
                )
            return {dataset: output}
        ####################
        # Selected objects #
        ####################
        sposmu = pos_dilep[event_level][:, 0]
        snegmu = neg_dilep[event_level][:, 0]
        sz = sposmu + snegmu

        sel_jet = event_jet[event_level][:, 0]

        sel_mu = ak.concatenate([sposmu, snegmu])
        smu = ak.zip(
            {
                b: ak.Array(np.reshape(sel_mu[b].to_numpy(), (len(sposmu[b]), 2)))
                for b in sposmu.fields
            }
        )
        # Keep the structure of events and pruned the object size
        pruned_ev = events[event_level]
        if self.selMod == "QG":
            pruned_ev["SelJet"] = event_jet[event_level][:, 0]
        else:
            pruned_ev["SelJet"] = event_jet[event_level]

        if isMu:
            pruned_ev["MuonPlus"] = sposmu
            pruned_ev["MuonMinus"] = snegmu
            pruned_ev["posl"] = sposmu
            pruned_ev["negl"] = snegmu
            pruned_ev["SelMuon"] = smu
            # kinOnly = ["SelMuon", "MuonPlus", "MuonMinus"]
        else:
            pruned_ev["ElectronPlus"] = sposmu
            pruned_ev["ElectronMinus"] = snegmu
            pruned_ev["posl"] = sposmu
            pruned_ev["negl"] = snegmu
            pruned_ev["SelElectron"] = smu
            # kinOnly = ["SelElectron", "ElectronPlus", "ElectronMinus"]
        pruned_ev["dilep"] = sz
        pruned_ev["dilep", "pt"] = pruned_ev.dilep.pt
        pruned_ev["dilep", "eta"] = pruned_ev.dilep.eta
        pruned_ev["dilep", "phi"] = pruned_ev.dilep.phi
        pruned_ev["dilep", "mass"] = pruned_ev.dilep.mass
        pruned_ev["njet"] = ak.count(event_jet[event_level].pt, axis=1)

        pruned_ev["dr_mu1jet"] = sposmu.delta_r(sel_jet)
        pruned_ev["dr_mu2jet"] = snegmu.delta_r(sel_jet)
        # Find the PFCands associate with selected jets. Search from jetindex->JetPFCands->PFCand
        if "PFCands" in events.fields and "QG" not in self.selMod:
            pruned_ev["PFCands"] = PFCand_link(events, event_level, jetindx)

        ####################
        #     Output       #
        ####################
        # Configure SFs
        weights = weight_manager(pruned_ev, self.SF_map, self.isSyst)
        # Configure systematics
        if shift_name is None:
            systematics = ["nominal"] + list(weights.variations)
        else:
            systematics = [shift_name]

        # Configure histograms
        if not self.noHist:
            output = histo_writter(
                pruned_ev, output, weights, systematics, self.isSyst, self.SF_map
            )
        # Output arrays
        if self.isArray:
            if "QG" in self.selMod:
                othersData = [
                    "SV_*",
                    "PV_npvs",
                    "PV_npvsGood",
                    "Rho_*",
                    "SoftMuon_dxySig",
                    "Muon_sip3d",
                    "run",
                    "luminosityBlock",
                ]
                for trigger in triggers:
                    othersData.append(f"HLT_{trigger}")
            else:
                othersData = [
                    "PFCands_*",
                    "MuonJet_*",
                    "SV_*",
                    "PV_npvs",
                    "PV_npvsGood",
                    "Rho_*",
                    "SoftMuon_dxySig",
                    "Muon_sip3d",
                ]

            array_writer(
                self,
                pruned_ev,
                events,
                weights,
                systematics,
                dataset,
                isRealData,
                othersData=othersData,
            )

        return {dataset: output}

    def postprocess(self, accumulator):
        return accumulator<|MERGE_RESOLUTION|>--- conflicted
+++ resolved
@@ -78,14 +78,7 @@
             raise ValueError(self.selMod, "is not a valid selection modifier.")
 
         histname = {"DYM": "ctag_DY_sf", "DYE": "ectag_DY_sf", "QG": "qgtag_DY_sf"}
-<<<<<<< HEAD
-        output = (
-            {} if self.noHist else histogrammer(events, histname[self.selMod])
-        )
-
-=======
         output = {} if self.noHist else histogrammer(events, histname[self.selMod])
->>>>>>> 7dd27f13
 
         if isRealData:
             output["sumw"] = len(events)
@@ -135,26 +128,6 @@
             axis=-1,
         )
 
-<<<<<<< HEAD
-        pl_iso = ak.all(
-            events.Jet.metric_table(pos_dilep) > 0.4, axis=2, mask_identity=True
-        )
-        nl_iso = ak.all(
-            events.Jet.metric_table(neg_dilep) > 0.4, axis=2, mask_identity=True
-        )
-
-        if self.selMod == "QG":
-            jetmask = events.Jet.pt > 15 & events.Jet.jetId >= 4
-        else:
-            jetmask = jet_id(events, self._campaign) 
-
-        jet_sel = ak.fill_none(
-            jetmask & pl_iso & nl_iso,
-            False,
-            axis=-1,
-        )
-=======
->>>>>>> 7dd27f13
 
         pos_dilep = ak.pad_none(pos_dilep, 1, axis=1)
         neg_dilep = ak.pad_none(neg_dilep, 1, axis=1)
@@ -171,15 +144,6 @@
         nl_iso = ak.all(
             events.Jet.metric_table(neg_dilep[:, 0]) > 0.4, axis=2, mask_identity=True
         )
-<<<<<<< HEAD
-        event_jet = events.Jet[
-            ak.fill_none(
-                jet_id(events, self._campaign) & pl_iso & nl_iso,
-                False,
-                axis=-1,
-            )
-        ]
-=======
 
         if "QG" in self.selMod:
             jetmask = jet_id(events, self._campaign, max_eta=5.13)
@@ -193,7 +157,6 @@
         )
 
         event_jet = events.Jet[jet_sel]
->>>>>>> 7dd27f13
 
         req_jets = ak.count(event_jet.pt, axis=1) >= 1
 
@@ -205,20 +168,6 @@
         jetindx = ak.pad_none(jetindx, 1)
         jetindx = jetindx[:, 0]
 
-<<<<<<< HEAD
-        selection = req_lumi & req_trig & req_dilep & req_dilepmass & req_jets & req_metfilter
-
-        if self.selMod == "QG":
-            temp_jet = ak.pad_none(events.Jet, 1, axis=1)
-
-            req_lead_jet = ak.fill_none(
-                    (temp_jet.pt[:, 0] > 15) & 
-                    (temp_jet[:,0].delta_r(pos_dilep[:,0]) > 0.4) &
-                    (temp_jet[:,0].delta_r(neg_dilep[:,0]) > 0.4) &
-                    (temp_jet.jetId[:, 0] >= 4) & 
-                    (np.abs(temp_jet[:,0].delta_phi(pos_dilep[:,0] + neg_dilep[:,0])) > 2.7)
-                ,
-=======
         selection = (
             req_lumi & req_trig & req_dilep & req_dilepmass & req_jets & req_metfilter
         )
@@ -231,7 +180,6 @@
                     np.abs(temp_jet[:, 0].delta_phi(pos_dilep[:, 0] + neg_dilep[:, 0]))
                     > 2.7
                 ),
->>>>>>> 7dd27f13
                 False,
                 axis=-1,
             )
