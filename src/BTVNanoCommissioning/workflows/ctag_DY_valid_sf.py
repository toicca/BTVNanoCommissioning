import awkward as ak
import numpy as np
import os
import uproot
from coffea import processor
from coffea.analysis_tools import Weights

from BTVNanoCommissioning.utils.correction import (
    load_lumi,
    load_SF,
    weight_manager,
    common_shifts,
)

from BTVNanoCommissioning.helpers.func import update, dump_lumi, PFCand_link
from BTVNanoCommissioning.helpers.update_branch import missing_branch
from BTVNanoCommissioning.utils.histogramming.histogrammer import (
    histogrammer,
    histo_writter,
)
from BTVNanoCommissioning.utils.array_writer import array_writer
from BTVNanoCommissioning.utils.selection import (
    HLT_helper,
    jet_id,
    mu_idiso,
    ele_mvatightid,
    MET_filters,
)


class NanoProcessor(processor.ProcessorABC):
    def __init__(
        self,
        year="2022",
        campaign="Summer22Run3",
        name="",
        isSyst=False,
        isArray=False,
        noHist=False,
        chunksize=75000,
        selectionModifier="DYM",
    ):
        self._year = year
        self._campaign = campaign
        self.name = name
        self.isSyst = isSyst
        self.isArray = isArray
        self.noHist = noHist
        self.lumiMask = load_lumi(self._campaign)
        self.chunksize = chunksize
        self.selMod = selectionModifier
        # Load corrections
        self.SF_map = load_SF(self._year, self._campaign)

    @property
    def accumulator(self):
        return self._accumulator

    def process(self, events):
        events = missing_branch(events)
        vetoed_events, shifts = common_shifts(self, events)

        return processor.accumulate(
            self.process_shift(update(vetoed_events, collections), name)
            for collections, name in shifts
        )

    def process_shift(self, events, shift_name):
        dataset = events.metadata["dataset"]
        isRealData = not hasattr(events, "genWeight")

        isMu = False
        isEle = False
        if "DYM" in self.selMod or "QG" in self.selMod:
            triggers = ["Mu17_TrkIsoVVL_Mu8_TrkIsoVVL_DZ_Mass8"]
            isMu = True
        elif "DYE" in self.selMod:
            triggers = ["Ele23_Ele12_CaloIdL_TrackIdL_IsoVL"]
            isEle = True
        else:
            raise ValueError(self.selMod, "is not a valid selection modifier.")

<<<<<<< HEAD
        histname = {"DYM": "ctag_DY_sf", "DYE": "ectag_DY_sf", "QG": "qgtag_DY_sf"}
        output = {} if self.noHist else histogrammer(events, histname[self.selMod])
=======
        histname = {"DYM": "ctag_DY_sf", "DYE": "ectag_DY_sf"}
        output = {}
        if not self.noHist:
            output = histogrammer(
                jet_fields=events.Jet.fields,
                obj_list=["posl", "negl", "dilep", "jet0"],
                hist_collections=["common", "fourvec", "DY"],
                include_m=isMu,
            )
>>>>>>> 672838a7

        if isRealData:
            output["sumw"] = len(events)
        else:
            output["sumw"] = ak.sum(events.genWeight)

        ####################
        #    Selections    #
        ####################

        # Lumimask
        req_lumi = np.ones(len(events), dtype="bool")
        if isRealData:
            req_lumi = self.lumiMask(events.run, events.luminosityBlock)
        # only dump for nominal case
        if shift_name is None:
            output = dump_lumi(events[req_lumi], output)

        # HLT
        req_trig = HLT_helper(events, triggers)
        req_metfilter = MET_filters(events, self._campaign)

        # Muon cuts
        if "QG" not in self.selMod:
            dilep_mu = events.Muon[(events.Muon.pt > 12) & mu_idiso(events, self._campaign)]
        else:
            dilep_mu = events.Muon[(events.Muon[:, 0].pt >= 21) & mu_idiso(events, self._campaign)]

        # Electron cuts
        dilep_ele = events.Electron[
            (events.Electron.pt > 15) & ele_mvatightid(events, self._campaign)
        ]
        if isMu:
            thisdilep = dilep_mu
            otherdilep = dilep_ele
        else:
            thisdilep = dilep_ele
            otherdilep = dilep_mu

        # dilepton
        pos_dilep = thisdilep[thisdilep.charge > 0]
        neg_dilep = thisdilep[thisdilep.charge < 0]
        req_pl = ak.count(pos_dilep.pt, axis=1) >= 1
        req_nl = ak.count(neg_dilep.pt, axis=1) >= 1
        req_dilep_chrg = ak.num(thisdilep.charge) >= 2
        req_otherdilep_chrg = ak.num(otherdilep.charge) == 0
        req_dilep = ak.fill_none(
            req_pl & req_nl & req_dilep_chrg & req_otherdilep_chrg,
            False,
            axis=-1,
        )


        pos_dilep = ak.pad_none(pos_dilep, 1, axis=1)
        neg_dilep = ak.pad_none(neg_dilep, 1, axis=1)

        dilep_mass = pos_dilep[:, 0] + neg_dilep[:, 0]
        req_dilepmass = (
            (dilep_mass.mass > 81) & (dilep_mass.mass < 101) & (dilep_mass.pt > 15)
        )

        # Jet cuts
        pl_iso = ak.all(
            events.Jet.metric_table(pos_dilep[:, 0]) > 0.4, axis=2, mask_identity=True
        )
        nl_iso = ak.all(
            events.Jet.metric_table(neg_dilep[:, 0]) > 0.4, axis=2, mask_identity=True
        )

        if "QG" in self.selMod:
            jetmask = jet_id(events, self._campaign, max_eta=5.13)
        else:
            jetmask = jet_id(events, self._campaign)

        jet_sel = ak.fill_none(
            pl_iso & nl_iso & jetmask,
            False,
            axis=-1,
        )

        event_jet = events.Jet[jet_sel]

        req_jets = ak.count(event_jet.pt, axis=1) >= 1

        # store jet index for PFCands, create mask on the jet index
        jetindx = ak.mask(
            ak.local_index(events.Jet.pt),
            jet_sel == 1,
        )
        jetindx = ak.pad_none(jetindx, 1)
        jetindx = jetindx[:, 0]

        selection = (
            req_lumi & req_trig & req_dilep & req_dilepmass & req_jets & req_metfilter
        )

        if "QG" in self.selMod:
            temp_jet = ak.pad_none(event_jet, 1, axis=1)

            req_lead_jet = ak.fill_none(
                (
                    np.abs(temp_jet[:, 0].delta_phi(pos_dilep[:, 0] + neg_dilep[:, 0]))
                    > 2.7
                ),
                False,
                axis=-1,
            )
            selection = selection & req_lead_jet

        event_level = ak.fill_none(
            selection,
            False,
        )
        if len(events[event_level]) == 0:
            if self.isArray:
                array_writer(
                    self,
                    events[event_level],
                    events,
                    None,
                    ["nominal"],
                    dataset,
                    isRealData,
                    empty=True,
                )
            return {dataset: output}
        ####################
        # Selected objects #
        ####################
        sposmu = pos_dilep[event_level][:, 0]
        snegmu = neg_dilep[event_level][:, 0]
        sz = sposmu + snegmu

        sel_jet = event_jet[event_level][:, 0]

        sel_mu = ak.concatenate([sposmu, snegmu])
        smu = ak.zip(
            {
                b: ak.Array(np.reshape(sel_mu[b].to_numpy(), (len(sposmu[b]), 2)))
                for b in sposmu.fields
            }
        )
        # Keep the structure of events and pruned the object size
        pruned_ev = events[event_level]
        if self.selMod == "QG":
            pruned_ev["SelJet"] = event_jet[event_level][:, 0]
        else:
            pruned_ev["SelJet"] = event_jet[event_level]

        if isMu:
            pruned_ev["MuonPlus"] = sposmu
            pruned_ev["MuonMinus"] = snegmu
            pruned_ev["posl"] = sposmu
            pruned_ev["negl"] = snegmu
            pruned_ev["SelMuon"] = smu
            # kinOnly = ["SelMuon", "MuonPlus", "MuonMinus"]
        else:
            pruned_ev["ElectronPlus"] = sposmu
            pruned_ev["ElectronMinus"] = snegmu
            pruned_ev["posl"] = sposmu
            pruned_ev["negl"] = snegmu
            pruned_ev["SelElectron"] = smu
            # kinOnly = ["SelElectron", "ElectronPlus", "ElectronMinus"]
        pruned_ev["dilep"] = sz
        pruned_ev["dilep", "pt"] = pruned_ev.dilep.pt
        pruned_ev["dilep", "eta"] = pruned_ev.dilep.eta
        pruned_ev["dilep", "phi"] = pruned_ev.dilep.phi
        pruned_ev["dilep", "mass"] = pruned_ev.dilep.mass
        pruned_ev["njet"] = ak.count(event_jet[event_level].pt, axis=1)

        pruned_ev["dr_mu1jet"] = sposmu.delta_r(sel_jet)
        pruned_ev["dr_mu2jet"] = snegmu.delta_r(sel_jet)
        # Find the PFCands associate with selected jets. Search from jetindex->JetPFCands->PFCand
        if "PFCands" in events.fields and "QG" not in self.selMod:
            pruned_ev["PFCands"] = PFCand_link(events, event_level, jetindx)

        ####################
        #     Output       #
        ####################
        # Configure SFs
        weights = weight_manager(pruned_ev, self.SF_map, self.isSyst)
        # Configure systematics
        if shift_name is None:
            systematics = ["nominal"] + list(weights.variations)
        else:
            systematics = [shift_name]

        # Configure histograms
        if not self.noHist:
            output = histo_writter(
                pruned_ev, output, weights, systematics, self.isSyst, self.SF_map
            )
        # Output arrays
        if self.isArray:
            if "QG" in self.selMod:
                othersData = [
                    "SV_*",
                    "PV_npvs",
                    "PV_npvsGood",
                    "Rho_*",
                    "SoftMuon_dxySig",
                    "Muon_sip3d",
                    "run",
                    "luminosityBlock",
                ]
                for trigger in triggers:
                    othersData.append(f"HLT_{trigger}")
            else:
                othersData = [
                    "PFCands_*",
                    "MuonJet_*",
                    "SV_*",
                    "PV_npvs",
                    "PV_npvsGood",
                    "Rho_*",
                    "SoftMuon_dxySig",
                    "Muon_sip3d",
                ]

            array_writer(
                self,
                pruned_ev,
                events,
                weights,
                systematics,
                dataset,
                isRealData,
                othersData=othersData,
            )

        return {dataset: output}

    def postprocess(self, accumulator):
        return accumulator<|MERGE_RESOLUTION|>--- conflicted
+++ resolved
@@ -80,10 +80,6 @@
         else:
             raise ValueError(self.selMod, "is not a valid selection modifier.")
 
-<<<<<<< HEAD
-        histname = {"DYM": "ctag_DY_sf", "DYE": "ectag_DY_sf", "QG": "qgtag_DY_sf"}
-        output = {} if self.noHist else histogrammer(events, histname[self.selMod])
-=======
         histname = {"DYM": "ctag_DY_sf", "DYE": "ectag_DY_sf"}
         output = {}
         if not self.noHist:
@@ -93,7 +89,6 @@
                 hist_collections=["common", "fourvec", "DY"],
                 include_m=isMu,
             )
->>>>>>> 672838a7
 
         if isRealData:
             output["sumw"] = len(events)
