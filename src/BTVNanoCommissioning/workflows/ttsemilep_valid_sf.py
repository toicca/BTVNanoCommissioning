--- conflicted
+++ resolved
@@ -259,249 +259,11 @@
             systematics = ["nominal"] + list(weights.variations)
         else:
             systematics = [shift_name]
-<<<<<<< HEAD
-
-        exclude_btv = [
-            "DeepCSVC",
-            "DeepCSVB",
-            "DeepJetB",
-            "DeepJetC",
-        ]  # exclude b-tag SFs for btag inputs
-
-        ####################
-        #  Fill histogram  #
-        ####################
-        for syst in systematics:
-            if self.isSyst == False and syst != "nominal":
-                break
-            if self.noHist:
-                break
-
-            weight = (
-                weights.weight()
-                if syst == "nominal" or syst == shift_name
-                else weights.weight(modifier=syst)
-            )
-            if not self.ttaddsel == "c_tt_semilep":
-                for histname, h in output.items():
-                    if (
-                        "Deep" in histname
-                        and "btag" not in histname
-                        and histname in events.Jet.fields
-                    ):
-                        h.fill(
-                            syst,
-                            flatten(genflavor),
-                            flatten(sjets[histname]),
-                            weight=flatten(
-                                ak.broadcast_arrays(
-                                    weights.partial_weight(exclude=exclude_btv),
-                                    sjets["pt"],
-                                )[0]
-                            ),
-                        )
-                    elif (
-                        "PFCands" in histname
-                        and "PFCands" in events.fields
-                        and histname.split("_")[1] in events.PFCands.fields
-                    ):
-                        for i in range(4):
-                            h.fill(
-                                syst,
-                                flatten(
-                                    ak.broadcast_arrays(
-                                        genflavor[:, i],
-                                        spfcands[i]["pt"],
-                                    )[0]
-                                ),
-                                flatten(spfcands[i][histname.replace("PFCands_", "")]),
-                                weight=flatten(
-                                    ak.broadcast_arrays(
-                                        weights.partial_weight(exclude=exclude_btv),
-                                        spfcands[i]["pt"],
-                                    )[0]
-                                ),
-                            )
-                    elif "btag" in histname:
-                        for i in range(4):
-                            sel_jet = sjets[:, i]
-                            if (
-                                str(i) in histname
-                                and histname.replace(f"_{i}", "") in events.Jet.fields
-                            ):
-                                h.fill(
-                                    syst="noSF",
-                                    flav=genflavor[:, i],
-                                    discr=sel_jet[histname.replace(f"_{i}", "")],
-                                    weight=weight,
-                                )
-                                if (
-                                    not isRealData
-                                    and "btag" in self.SF_map.keys()
-                                    and "_b" not in histname
-                                    and "_bb" not in histname
-                                    and "_lepb" not in histname
-                                ):
-                                    h.fill(
-                                        syst=syst,
-                                        flav=genflavor[:, i],
-                                        discr=sel_jet[histname.replace(f"_{i}", "")],
-                                        weight=weight,
-                                    )
-                    elif (
-                        "mu_" in histname and histname.replace("mu_", "") in smu.fields
-                    ):
-                        h.fill(
-                            syst,
-                            flatten(smu[histname.replace("mu_", "")]),
-                            weight=weight,
-                        )
-                    elif (
-                        "jet" in histname
-                        and "dr" not in histname
-                        and "njet" != histname
-                    ):
-                        for i in range(4):
-                            sel_jet = sjets[:, i]
-                            if str(i) in histname:
-                                h.fill(
-                                    syst,
-                                    flatten(genflavor[:, i]),
-                                    flatten(sel_jet[histname.replace(f"jet{i}_", "")]),
-                                    weight=weight,
-                                )
-
-                for i in range(4):
-                    output[f"dr_mujet{i}"].fill(
-                        syst,
-                        flav=flatten(genflavor[:, i]),
-                        dr=flatten(smu.delta_r(sjets[:, i])),
-                        weight=weight,
-                    )
-                output["njet"].fill(syst, nseljet, weight=weight)
-                output["MET_pt"].fill(syst, flatten(smet.pt), weight=weight)
-                output["MET_phi"].fill(syst, flatten(smet.phi), weight=weight)
-                output["npvs"].fill(
-                    syst,
-                    events[event_level].PV.npvs,
-                    weight=weight,
-                )
-                output["w_mass"].fill(
-                    syst,
-                    flatten(sw.mass),
-                    weight=weight,
-                )
-            else:
-                for histname, h in output.items():
-                    if (
-                        "Deep" in histname
-                        and "btag" not in histname
-                        and histname in events.Jet.fields
-                    ):
-                        h.fill(
-                            syst,
-                            flatten(genflavor_c),
-                            flatten(scjets[histname]),
-                            weight=flatten(
-                                ak.broadcast_arrays(
-                                    weights.partial_weight(exclude=exclude_btv),
-                                    scjets["pt"],
-                                )[0]
-                            ),
-                        )
-                    elif (
-                        "PFCands" in histname
-                        and "PFCands" in events.fields
-                        and histname.split("_")[1] in events.PFCands.fields
-                    ):
-                        h.fill(
-                            syst,
-                            flatten(
-                                ak.broadcast_arrays(
-                                    genflavor_c,
-                                    spfcands[0]["pt"],
-                                )[0]
-                            ),
-                            flatten(spfcands[0][histname.replace("PFCands_", "")]),
-                            weight=flatten(
-                                ak.broadcast_arrays(
-                                    weights.partial_weight(exclude=exclude_btv),
-                                    spfcands[0]["pt"],
-                                )[0]
-                            ),
-                        )
-                    elif "btag" in histname:
-                        sel_jet = scjets
-                        if histname.replace(f"c_", "") in events.Jet.fields:
-                            h.fill(
-                                syst="noSF",
-                                flav=genflavor_c,
-                                discr=sel_jet[histname.replace(f"c_", "")],
-                                weight=weight,
-                            )
-                            if (
-                                not isRealData
-                                and "btag" in self.SF_map.keys()
-                                and "_b" not in histname
-                                and "_bb" not in histname
-                                and "_lepb" not in histname
-                            ):
-                                h.fill(
-                                    syst=syst,
-                                    flav=genflavor_c,
-                                    discr=sel_jet[histname.replace(f"c_", "")],
-                                    weight=weight,
-                                )
-                    elif (
-                        "mu_" in histname and histname.replace("mu_", "") in smu.fields
-                    ):
-                        mu_array = flatten(smu[histname.replace("mu_", "")])
-                        h.fill(
-                            syst,
-                            flatten(smu[histname.replace("mu_", "")]),
-                            weight=weight,
-                        )
-                    elif (
-                        "jet" in histname
-                        and "dr" not in histname
-                        and "njet" != histname
-                    ):
-                        if "c" in histname:
-                            jet_array = flatten(scjets[histname.replace(f"cjet_", "")])
-
-                            h.fill(
-                                syst,
-                                flatten(genflavor_c),
-                                flatten(scjets[histname.replace(f"cjet_", "")]),
-                                weight=weight,
-                            )
-
-                output[f"dr_cjet"].fill(
-                    syst,
-                    flav=flatten(genflavor_c),
-                    dr=flatten(smu.delta_r(scjets)),
-                    weight=weight,
-                )
-                output["njet"].fill(syst, ncseljet, weight=weight)
-                output["MET_pt"].fill(syst, flatten(smet.pt), weight=weight)
-                output["MET_phi"].fill(syst, flatten(smet.phi), weight=weight)
-                output["npvs"].fill(
-                    syst,
-                    events[event_level].PV.npvs,
-                    weight=weight,
-                )
-                output["w_mass"].fill(
-                    syst,
-                    flatten(sw.mass),
-                    weight=weight,
-
-=======
         if not isRealData:
             pruned_ev["weight"] = weights.weight()
             for ind_wei in weights.weightStatistics.keys():
                 pruned_ev[f"{ind_wei}_weight"] = weights.partial_weight(
                     include=[ind_wei]
->>>>>>> 2740c92c
                 )
         # Configure histograms
         if not self.noHist:
