--- conflicted
+++ resolved
@@ -46,7 +46,6 @@
     NanoProcessor as BTA_ttbar_processor,
 )  # ttbar -kinFit
 
-<<<<<<< HEAD
 ## QG
 from BTVNanoCommissioning.workflows.qgtag_dijet_producer import (
     NanoProcessor as QGtagDijetProcessor,
@@ -54,18 +53,10 @@
 from BTVNanoCommissioning.workflows.qgtag_photonjet_producer import (
     NanoProcessor as QGtagPhotonjetProcessor,
 )
-from BTVNanoCommissioning.workflows.qgtag_photonjet_producer import (
-    NanoProcessor as QGtagPhotonjetProcessor,
-)
 
-# from BTVNanoCommissioning.workflows.example import (
-#     NanoProcessor as ExampleProcessor,
-# )
-=======
 from BTVNanoCommissioning.workflows.example import (
     NanoProcessor as ExampleProcessor,
 )
->>>>>>> 672838a7
 
 
 # FIXME - make names more systematic?
