from BTVNanoCommissioning.helpers.func import uproot_writeable
import numpy as np
import awkward as ak
import os, uproot


def array_writer(
    processor_class,  # the NanoProcessor class ("self")
    pruned_event,  # the event with specific calculated variables stored
    nano_event,  # entire NanoAOD/PFNano event with many variables
    weights,  # weight for the event
    systname,  # name of systematic shift
    dataset,  # dataset name
    isRealData,  # boolean
    out_dir_base="",  # string
    remove=[
        "SoftMuon",
        "MuonJet",
        "dilep",
        "OtherJets",
        "Jet",
    ],  # remove from variable list
    kinOnly=[
        "Muon",
        "Jet",
        "SoftMuon",
        "dilep",
        "charge",
        "MET",
    ],  # variables for which only kinematic properties are kept
    kins=[
        "pt",
        "eta",
        "phi",
        "mass",
        "pfRelIso04_all",
        "pfRelIso03_all",
        "dxy",
        "dz",
    ],  # kinematic propoerties for the above variables
    othersData=[
        "PFCands_*",
        "MuonJet_*",
        "SV_*",
        "PV_npvs",
        "PV_npvsGood",
        "Rho_*",
        "SoftMuon_dxySig",
        "Muon_sip3d",
    ],  # other fields, for Data and MC
    othersMC=["Pileup_nTrueInt", "Pileup_nPU"],  # other fields, for MC only
    empty=False,
):
<<<<<<< HEAD
    if weights is not None:
=======
    if not isRealData and not empty:
>>>>>>> 01111a0b
        pruned_event["weight"] = weights.weight()
        for ind_wei in weights.weightStatistics.keys():
            pruned_event[f"{ind_wei}_weight"] = weights.partial_weight(
                include=[ind_wei]
            )
        if len(systname) > 1:
            for syst in systname:
                if syst == "nominal":
                    continue
                pruned_event[f"weight_syst_{syst}"] = weights.weight(modifier=syst)

    if empty:
        print("WARNING: No events selected. Writing blank file.")
        out_branch = []
    else:
        # Get only the variables that were added newly
        out_branch = np.setdiff1d(
            np.array(pruned_event.fields), np.array(nano_event.fields)
        )

        # Handle kinOnly vars
        remove = remove + ["PFCands", "hl", "sl", "posl", "negl"]
        for v in remove:
            out_branch = np.delete(out_branch, np.where((out_branch == v)))

        for kin in kins:
            for obj in kinOnly:
                if "MET" in obj and ("pt" != kin or "phi" != kin):
                    continue
                if (obj != "SelMuon" and obj != "SoftMuon") and (
                    "pfRelIso04_all" == kin or "d" in kin
                ):
                    continue
                out_branch = np.append(out_branch, [f"{obj}_{kin}"])

        # Handle data vars
        out_branch = np.append(out_branch, othersData)

        if not isRealData:
            out_branch = np.append(out_branch, othersMC)

    # Write to root files
    print("Branches to write:", out_branch)
    outdir = f"{out_dir_base}{processor_class.name}/{systname[0]}/{dataset}/"
    os.system(f"mkdir -p {outdir}")

    with uproot.recreate(
        f"{outdir}/{nano_event.metadata['filename'].split('/')[-1].replace('.root','')}_{int(nano_event.metadata['entrystop']/processor_class.chunksize)}.root"
    ) as fout:
        if not empty:
            fout["Events"] = uproot_writeable(pruned_event, include=out_branch)
        fout["TotalEventCount"] = ak.Array(
            [nano_event.metadata["entrystop"] - nano_event.metadata["entrystart"]]
        )
        if not isRealData:
            fout["TotalEventWeight"] = ak.Array([ak.sum(nano_event.genWeight)])<|MERGE_RESOLUTION|>--- conflicted
+++ resolved
@@ -51,11 +51,7 @@
     othersMC=["Pileup_nTrueInt", "Pileup_nPU"],  # other fields, for MC only
     empty=False,
 ):
-<<<<<<< HEAD
     if weights is not None:
-=======
-    if not isRealData and not empty:
->>>>>>> 01111a0b
         pruned_event["weight"] = weights.weight()
         for ind_wei in weights.weightStatistics.keys():
             pruned_event[f"{ind_wei}_weight"] = weights.partial_weight(
