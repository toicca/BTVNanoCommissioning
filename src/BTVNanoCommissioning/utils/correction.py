--- conflicted
+++ resolved
@@ -320,12 +320,7 @@
 
         ## JME corrections
         elif SF == "JME":
-<<<<<<< HEAD
-            if "name" in config[campaign]["JME"].keys():
-=======
             if "name" in config[campaign].get("JME", {}).keys():
-
->>>>>>> 01111a0b
                 if not os.path.exists(
                     f"src/BTVNanoCommissioning/data/JME/{year}_{campaign}/jec_compiled_{config[campaign]['JME']['name']}.pkl.gz"
                 ):
@@ -1589,12 +1584,8 @@
                 else ak.fill_none(ele.superclusterEta, -2.5)
             )
             ele_pt = ak.fill_none(ele.pt, 20)
-<<<<<<< HEAD
             ele_pt = np.clip(ele_pt, 20, 999)
-=======
-            ele_phi = ak.fill_none(ele.phi, 0.0)
-
->>>>>>> 01111a0b
+
             masknone = ak.is_none(ele.pt)
             sfs_alle, sfs_alle_up, sfs_alle_down = (
                 np.ones_like(allele[:, 0].pt),
@@ -1615,11 +1606,8 @@
                         "Summer24",
                     ):
                         sfs_low = np.where(
-<<<<<<< HEAD
                             (ele.pt <= 20.0) & ~masknone,
-=======
-                            (ele_pt <= 20.0) & (~masknone),
->>>>>>> 01111a0b
+
                             correct_map["EGM"][sf.split(" ")[2]].evaluate(
                                 sf.split(" ")[1],
                                 "sf",
@@ -1631,11 +1619,8 @@
                             1.0,
                         )
                         sfs_high = np.where(
-<<<<<<< HEAD
                             (ele.pt > 75.0) & ~masknone,
-=======
-                            (ele_pt > 75.0) & (~masknone),
->>>>>>> 01111a0b
+
                             correct_map["EGM"][sf.split(" ")[2]].evaluate(
                                 sf.split(" ")[1],
                                 "sf",
@@ -1647,24 +1632,15 @@
                             sfs_low,
                         )
                         sfs = np.where(
-<<<<<<< HEAD
                             (ele.pt > 20.0) & (ele.pt <= 75.0) & ~masknone,
-=======
-                            (ele_pt > 20.0) & (ele_pt <= 75.0) & (~masknone),
->>>>>>> 01111a0b
+
                             correct_map["EGM"][sf.split(" ")[2]].evaluate(
                                 sf.split(" ")[1],
                                 "sf",
                                 "Reco20to75",
-<<<<<<< HEAD
                                 ele_etaSC,
                                 ele_pt,
                                 ele.phi,
-=======
-                                ele_eta,
-                                ele_pt_mid,
-                                ele_phi,
->>>>>>> 01111a0b
                             ),
                             sfs_high,
                         )
@@ -1696,11 +1672,7 @@
                                 0.0,
                             )
                             sfs_up_high = np.where(
-<<<<<<< HEAD
                                 (ele.pt > 75.0) & ~masknone,
-=======
-                                (ele_pt > 75.0) & (~masknone),
->>>>>>> 01111a0b
                                 correct_map["EGM"][sf.split(" ")[2]].evaluate(
                                     sf.split(" ")[1],
                                     "sfup",
@@ -1712,11 +1684,7 @@
                                 sfs_up_low,
                             )
                             sfs_down_high = np.where(
-<<<<<<< HEAD
                                 (ele.pt > 75.0) & ~masknone,
-=======
-                                (ele_pt > 75.0) & (~masknone),
->>>>>>> 01111a0b
                                 correct_map["EGM"][sf.split(" ")[2]].evaluate(
                                     sf.split(" ")[1],
                                     "sfdown",
@@ -1733,15 +1701,9 @@
                                     sf.split(" ")[1],
                                     "sfup",
                                     "Reco20to75",
-<<<<<<< HEAD
                                     ele_etaSC,
                                     ele_pt,
                                     ele.phi,
-=======
-                                    ele_eta,
-                                    ele_pt_mid,
-                                    ele_phi,
->>>>>>> 01111a0b
                                 ),
                                 sfs_up_high,
                             )
@@ -1751,15 +1713,9 @@
                                     sf.split(" ")[1],
                                     "sfdown",
                                     "Reco20to75",
-<<<<<<< HEAD
                                     ele_etaSC,
                                     ele_pt,
                                     ele.phi,
-=======
-                                    ele_eta,
-                                    ele_pt_mid,
-                                    ele_phi,
->>>>>>> 01111a0b
                                 ),
                                 sfs_down_high,
                             )
@@ -1768,7 +1724,6 @@
 
                     else:
                         sfs_low = np.where(
-<<<<<<< HEAD
                             (ele.pt <= 20.0) & ~masknone,
                             (
                                 correct_map["EGM"][sf.split(" ")[2]].evaluate(
@@ -1785,20 +1740,6 @@
                         )
                         sfs_high = np.where(
                             (ele.pt > 75.0) & ~masknone,
-=======
-                            (ele_pt <= 20.0) & (~masknone),
-                            correct_map["EGM"][sf.split(" ")[2]].evaluate(
-                                sf.split(" ")[1],
-                                "sf",
-                                "RecoBelow20",
-                                ele_eta,
-                                ele_pt_low,
-                            ),
-                            1.0,
-                        )
-                        sfs_high = np.where(
-                            (ele_pt > 75.0) & (~masknone),
->>>>>>> 01111a0b
                             correct_map["EGM"][sf.split(" ")[2]].evaluate(
                                 sf.split(" ")[1],
                                 "sf",
@@ -1809,15 +1750,9 @@
                             sfs_low,
                         )
                         sfs = np.where(
-<<<<<<< HEAD
                             (ele.pt > 20.0) & (ele.pt <= 75.0) & ~masknone,
                             correct_map["EGM"][sf.split(" ")[2]].evaluate(
                                 sf.split(" ")[1], "sf", "Reco20to75", ele_etaSC, ele_pt
-=======
-                            (ele_pt > 20.0) & (ele_pt <= 75.0) & (~masknone),
-                            correct_map["EGM"][sf.split(" ")[2]].evaluate(
-                                sf.split(" ")[1], "sf", "Reco20to75", ele_eta, ele_pt_mid
->>>>>>> 01111a0b
                             ),
                             sfs_high,
                         )
@@ -1825,7 +1760,6 @@
 
                         if syst:
                             sfs_up_low = np.where(
-<<<<<<< HEAD
                                 (ele.pt <= 20.0) & ~masknone,
                                 (
                                     correct_map["EGM"][sf.split(" ")[2]].evaluate(
@@ -1857,31 +1791,6 @@
                             )
                             sfs_up_high = np.where(
                                 (ele.pt > 75.0) & ~masknone,
-=======
-                                (ele_pt <= 20.0) & ~masknone,
-                                correct_map["EGM"][sf.split(" ")[2]].evaluate(
-                                    sf.split(" ")[1],
-                                    "sfup",
-                                    "RecoBelow20",
-                                    ele_eta,
-                                    ele_pt_low,
-                                ),
-                                0.0,
-                            )
-                            sfs_down_low = np.where(
-                                (ele_pt <= 20.0) & ~masknone,
-                                correct_map["EGM"][sf.split(" ")[2]].evaluate(
-                                    sf.split(" ")[1],
-                                    "sfdown",
-                                    "RecoBelow20",
-                                    ele_eta,
-                                    ele_pt_low,
-                                ),
-                                0.0,
-                            )
-                            sfs_up_high = np.where(
-                                (ele_pt > 75.0) & (~masknone),
->>>>>>> 01111a0b
                                 correct_map["EGM"][sf.split(" ")[2]].evaluate(
                                     sf.split(" ")[1],
                                     "sfup",
@@ -1892,11 +1801,7 @@
                                 sfs_up_low,
                             )
                             sfs_down_high = np.where(
-<<<<<<< HEAD
                                 (ele.pt > 75.0) & ~masknone,
-=======
-                                (ele_pt > 75.0) & (~masknone),
->>>>>>> 01111a0b
                                 correct_map["EGM"][sf.split(" ")[2]].evaluate(
                                     sf.split(" ")[1],
                                     "sfdown",
@@ -1912,13 +1817,8 @@
                                     sf.split(" ")[1],
                                     "sfup",
                                     "Reco20to75",
-<<<<<<< HEAD
                                     ele_etaSC,
                                     ele_pt,
-=======
-                                    ele_eta,
-                                    ele_pt_mid,
->>>>>>> 01111a0b
                                 ),
                                 sfs_up_high,
                             )
@@ -1928,13 +1828,8 @@
                                     sf.split(" ")[1],
                                     "sfdown",
                                     "Reco20to75",
-<<<<<<< HEAD
                                     ele_etaSC,
                                     ele_pt,
-=======
-                                    ele_eta,
-                                    ele_pt_mid,
->>>>>>> 01111a0b
                                 ),
                                 sfs_down_high,
                             )
@@ -1942,7 +1837,6 @@
                             sfs_down = np.where(masknone, 1.0, sfs_down)
 
                 else:
-<<<<<<< HEAD
                     # trigger SFs
                     if "Trig" in sf and "correctionlib" in str(
                         type(correct_map["EGM_HLT"])
@@ -1953,13 +1847,6 @@
                         _ele_map = "EGM"
 
                     if "Summer23" in correct_map["campaign"]:
-=======
-                    if correct_map["campaign"] in (
-                        "Summer23",
-                        "Summer23BPix",
-                        "Summer24",
-                    ):
->>>>>>> 01111a0b
                         sfs = np.where(
                             masknone | (ele.pt > 1000.0),
                             1.0,
@@ -2109,20 +1996,8 @@
         for nmu in range(ak.num(allmu.pt)[0]):
             mu = allmu[:, nmu]
             masknone = ak.is_none(mu.pt)
-<<<<<<< HEAD
             mu_pt = np.clip(mu.pt, 15.0, 199.9)
             mu_eta = np.clip(np.abs(mu.eta), 0.0, 2.4)
-=======
-
-            # ensure that no none values are present, np.clip cannot handle this
-            # nones are masked out in the sfs calculation
-            mu_pt = ak.fill_none(mu.pt, 0.0)
-            mu_eta = ak.fill_none(mu.eta, 0.0)
-
-            mu_pt = np.clip(mu_pt, 15.0, 199.9)
-            mu_eta = np.clip(np.abs(mu_eta), 0.0, 2.4)
-            mask = mu_pt > 30
->>>>>>> 01111a0b
             sfs = 1.0
             if "correctionlib" in str(type(correct_map["MUO"])):
                 sfs = np.where(
