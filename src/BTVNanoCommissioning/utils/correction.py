import importlib.resources
import cloudpickle, gzip, contextlib
import copy, os, re, warnings

import numpy as np
import awkward as ak
import uproot
import correctionlib

from coffea.lookup_tools import extractor, txt_converters, rochester_lookup
from coffea.lumi_tools import LumiMask
from coffea.jetmet_tools.CorrectedMETFactory import corrected_polar_met
from coffea.analysis_tools import Weights
from coffea.btag_tools import BTagScaleFactor

from BTVNanoCommissioning.helpers.MuonScaRe import (
    pt_resol,
    pt_scale,
    pt_resol_var,
    pt_scale_var,
)
from BTVNanoCommissioning.helpers.func import (
    update,
    _compile_jec_,
    _load_jmefactory,
    campaign_map,
)
from BTVNanoCommissioning.helpers.cTagSFReader import getSF
from BTVNanoCommissioning.utils.AK4_parameters import correction_config as config


def load_SF(year, campaign, syst=False):
    """
    Load scale factors (SF) for a given year and campaign.

    This function reads scale factors from the specified campaign configuration and returns them in a suitable format.
    It handles different types of scale factors, such as pileup weights, and checks for the existence of files in
    the jsonpog-integration directory or custom files.

    Example:
    ```python
    ## Initialization, add EGM map from correctionlib
    correction_map["EGM"] = correctionlib.CorrectionSet.from_file(
                    f"src/BTVNanoCommissioning/jsonpog-integration/POG/EGM/{campaign}/electron.json.gz"
                )
    ## Initialization, add EGM map from custom file by extractor
    ext = extractor()
    ext.add_weight_sets(["eleID EGamma2D {filename}.root"])
    ext.finalize()
    correction_map["EGM"] = ext.make_evaluator()
    ```

    Parameters:
    year (str): The year for which to load the scale factors.
    campaign (str): The name of the campaign for which to load the scale factors.
    syst (bool, optional): A flag to indicate whether to load systematic variations. Default is False.

    Returns:
    dict: A dictionary containing the scale factors, where keys are the relevant identifiers and values are the scale factors.

    Raises:
    FileNotFoundError: If the specified file does not exist.
    ValueError: If the file content is not in the expected format.
    KeyError: If the specified campaign or year is not found in the configuration.
    """
    # read the configuration file to get the correct SFs
    correct_map = {"campaign": campaign}

    for SF in config[campaign].keys():
        if SF == "DC":
            continue
        ## pileup weight
        if SF == "LUM":
            ## Check whether files in jsonpog-integration exist
            if os.path.exists(
                f"/cvmfs/cms-griddata.cern.ch/cat/metadata/LUM/{campaign_map()[campaign]}/latest/"
            ):
                correct_map["LUM"] = correctionlib.CorrectionSet.from_file(
                    f"/cvmfs/cms-griddata.cern.ch/cat/metadata/LUM/{campaign_map()[campaign]}/latest/puWeights.json.gz"
                )
            ## Otherwise custom files
            else:
                _pu_path = f"BTVNanoCommissioning.data.LUM.{campaign}"
                with importlib.resources.path(
                    _pu_path, config[campaign]["LUM"]
                ) as filename:
                    if str(filename).endswith(".json.gz"):
                        correct_map["LUM"] = correctionlib.CorrectionSet.from_file(
                            str(filename)
                        )
                    elif str(filename).endswith(".histo.root"):
                        ext = extractor()
                        ext.add_weight_sets([f"* * {filename}"])
                        ext.finalize()
                        correct_map["LUM"] = ext.make_evaluator()

        ## btag weight
        elif SF == "BTV":
            if "btag" in config[campaign]["BTV"].keys() and config[campaign]["BTV"][
                "btag"
            ].endswith(".json.gz"):
                correct_map["btag"] = correctionlib.CorrectionSet.from_file(
                    importlib.resources.path(
                        f"BTVNanoCommissioning.data.BTV.{campaign}", filename
                    )
                )
            if "ctag" in config[campaign]["BTV"].keys() and config[campaign]["BTV"][
                "ctag"
            ].endswith(".json.gz"):
                correct_map["btag"] = correctionlib.CorrectionSet.from_file(
                    importlib.resources.path(
                        f"BTVNanoCommissioning.data.BTV.{campaign}", filename
                    )
                )
            if os.path.exists(
                f"/cvmfs/cms-griddata.cern.ch/cat/metadata/BTV/{campaign_map()[campaign]}/latest/"
            ):
                correct_map["btag"] = correctionlib.CorrectionSet.from_file(
                    f"/cvmfs/cms-griddata.cern.ch/cat/metadata/BTV/{campaign_map()[campaign]}/latest/btagging.json.gz"
                )
                correct_map["ctag"] = correctionlib.CorrectionSet.from_file(
                    f"/cvmfs/cms-griddata.cern.ch/cat/metadata/BTV/{campaign_map()[campaign]}/latest/ctagging.json.gz"
                )
            else:
                correct_map["btag"] = {}
                correct_map["ctag"] = {}
                correct_map["btv_cfg"] = config[campaign]["BTV"]
                _btag_path = f"BTVNanoCommissioning.data.BTV.{campaign}"
                for tagger in config[campaign]["BTV"]:
                    with importlib.resources.path(
                        _btag_path, config[campaign]["BTV"][tagger]
                    ) as filename:
                        if "B" in tagger:
                            if filename.endswith(".json.gz"):
                                correct_map["btag"] = (
                                    correctionlib.CorrectionSet.from_file(filename)
                                )
                            else:
                                correct_map["btag"][tagger] = BTagScaleFactor(
                                    filename,
                                    BTagScaleFactor.RESHAPE,
                                    methods="iterativefit,iterativefit,iterativefit",
                                )
                        else:
                            if filename.endswith(".json.gz"):
                                correct_map["ctag"] = (
                                    correctionlib.CorrectionSet.from_file(filename)
                                )
                            else:
                                correct_map["ctag"][tagger] = BTagScaleFactor(
                                    filename,
                                    BTagScaleFactor.RESHAPE,
                                    methods="iterativefit,iterativefit,iterativefit",
                                )

        ## lepton SFs
        elif SF == "MUO" or SF == "EGM":
            correct_map["MUO_cfg"] = {
                mu: f
                for mu, f in config[campaign]["MUO"].items()
                if "mu" in mu and "_json" not in mu
            }
            correct_map["EGM_cfg"] = {
                e: f
                for e, f in config[campaign]["EGM"].items()
                if "ele" in e and "_json" not in e
            }
            ## muon
            _mu_path = f"/cvmfs/cms-griddata.cern.ch/cat/metadata/MUO/{campaign_map()[campaign]}/latest//muon_Z.json.gz"
            if not os.path.exists(_mu_path):
                _mu_path = f"src/BTVNanoCommissioning/data/MUO/{campaign_map()[campaign]}/latest//muon_Z.json.gz"
            if os.path.exists(_mu_path):
                correct_map["MUO"] = correctionlib.CorrectionSet.from_file(_mu_path)
            ## electron
            for _ele_file, _ele_map in {
                "electron": "EGM",
                "electronHlt": "EGM_HLT",
            }.items():
                _ele_path = f"/cvmfs/cms-griddata.cern.ch/cat/metadata/EGM/{campaign_map()[campaign]}/latest//{_ele_file}.json.gz"
                if not os.path.exists(_ele_path):
                    _ele_path = f"src/BTVNanoCommissioning/data/EGM/{campaign_map()[campaign]}/latest//{_ele_file}.json.gz"
                if os.path.exists(_ele_path):
                    correct_map[_ele_map] = correctionlib.CorrectionSet.from_file(
                        _ele_path
                    )
            ## json
            if any(
                np.char.find(np.array(list(config[campaign]["MUO"].keys())), "mu_json")
                != -1
            ):
                correct_map["MUO"] = correctionlib.CorrectionSet.from_file(
                    f"src/BTVNanoCommissioning/data/MUO/{campaign_map()[campaign]}/latest/{config[campaign]['MUO']['mu_json']}"
                )
            if any(
                np.char.find(np.array(list(config[campaign]["EGM"].keys())), "ele_json")
                != -1
            ):
                correct_map["EGM"] = correctionlib.CorrectionSet.from_file(
                    f"src/BTVNanoCommissioning/data/EGM/{campaign_map()[campaign]}/latest/{config[campaign]['EGM']['ele_json']}"
                )

            ## check if any custom corrections needed
            # FIXME: (some low pT muons not supported in jsonpog-integration at the moment)
            if (
                "histo.json" in "\t".join(list(config[campaign]["MUO"].values()))
                or "histo.txt" in "\t".join(list(config[campaign]["MUO"].values()))
                or "histo.root" in "\t".join(list(config[campaign]["MUO"].values()))
                or "histo.json" in "\t".join(list(config[campaign]["EGM"].values()))
                or "histo.txt" in "\t".join(list(config[campaign]["EGM"].values()))
                or "histo.root" in "\t".join(list(config[campaign]["EGM"].values()))
            ):
                _mu_path = f"BTVNanoCommissioning.data.MUO.{campaign}"
                ext = extractor()
                with contextlib.ExitStack() as stack:
                    inputs, real_paths = [
                        k
                        for k in correct_map["MUO_cfg"].keys()
                        if "histo.json" in correct_map["MUO_cfg"][k]
                        or "histo.txt" in correct_map["MUO_cfg"][k]
                        or "histo.root" in correct_map["MUO_cfg"][k]
                    ], [
                        stack.enter_context(importlib.resources.path(_mu_path, f))
                        for f in correct_map["MUO_cfg"].values()
                        if ".json" in f or ".txt" in f or ".root" in f
                    ]

                    inputs = [
                        i.split(" ")[0] + " *" if "_low" in i else i for i in inputs
                    ]

                    ext.add_weight_sets(
                        [
                            f"{paths} {file}"
                            for paths, file in zip(inputs, real_paths)
                            if "histo.json" in str(file)
                            or "histo.txt" in str(file)
                            or "histo.root" in str(file)
                        ]
                    )
                    if syst:
                        ext.add_weight_sets(
                            paths.split(" ")[0]
                            + "_error "
                            + paths.split(" ")[1]
                            + "_error "
                            + file
                            for paths, file in zip(inputs, real_paths)
                            if ".root" in str(file)
                        )
                ext.finalize()
                correct_map["MUO_custom"] = ext.make_evaluator()

                _ele_path = f"BTVNanoCommissioning.data.EGM.{campaign}"
                ext = extractor()
                with contextlib.ExitStack() as stack:
                    inputs, real_paths = [
                        k
                        for k in correct_map["EGM_cfg"].keys()
                        if "histo.json" in correct_map["EGM_cfg"][k]
                        or "histo.txt" in correct_map["EGM_cfg"][k]
                        or "histo.root" in correct_map["EGM_cfg"][k]
                    ], [
                        stack.enter_context(importlib.resources.path(_ele_path, f))
                        for f in correct_map["EGM_cfg"].values()
                        if "histo.json" in f or ".txt" in f or ".root" in f
                    ]
                    ext.add_weight_sets(
                        [
                            f"{paths} {file}"
                            for paths, file in zip(inputs, real_paths)
                            if "histo.json" in str(file)
                            or "histo.txt" in str(file)
                            or "histo.root" in str(file)
                        ]
                    )
                    if syst:
                        ext.add_weight_sets(
                            paths.split(" ")[0]
                            + "_error "
                            + paths.split(" ")[1]
                            + "_error "
                            + file
                            for paths, file in zip(inputs, real_paths)
                            if ".root" in str(file)
                        )
                ext.finalize()
                correct_map["EGM_custom"] = ext.make_evaluator()

        ## lepton scale & smearing
        elif SF == "muonSS":
            _mu_path = f"/cvmfs/cms-griddata.cern.ch/cat/metadata/MUO/{campaign_map()[campaign]}/latest/muon_scalesmearing.json.gz"
            if not os.path.exists(_mu_path):
                _mu_path = f"src/BTVNanoCommissioning/data/MUO/{campaign_map()[campaign]}/latest/muon_scalesmearing.json.gz"
            if os.path.exists(_mu_path):
                correct_map["muonSS"] = correctionlib.CorrectionSet.from_file(_mu_path)
        elif SF == "electronSS":
            _ele_path = f"/cvmfs/cms-griddata.cern.ch/cat/metadata/EGM/{campaign_map()[campaign]}/latest/electronSS_EtDependent{'_v1' if year == '2024' else ''}.json.gz"
            if not os.path.exists(_ele_path):
                _ele_path = f"src/BTVNanoCommissioning/data/EGM/{campaign_map()[campaign]}/latest/electronSS_EtDependent.json.gz"
            if os.path.exists(_ele_path):
                correct_map["electronSS"] = correctionlib.CorrectionSet.from_file(
                    _ele_path
                )
            correct_map["electronSS_cfg"] = config[campaign]["electronSS"]

        ## Rochester muon momentum correction (Run 2)
        elif SF == "roccor":
            if "2016postVFP_UL" == campaign:
                filename = "RoccoR2016bUL.txt"
            elif "2016preVFP_UL" in campaign:
                filename = "RoccoR2016aUL.txt"
            elif "2017_UL" in campaign:
                filename = "RoccoR2017UL.txt"
            if "2018_UL" in campaign:
                filename = "RoccoR2018UL.txt"

            full_path = "src/BTVNanoCommissioning/data/LSF/roccor/" + filename
            rochester_data = txt_converters.convert_rochester_file(
                full_path, loaduncs=True
            )
            correct_map["roccor"] = rochester_lookup.rochester_lookup(rochester_data)

        ## JME corrections
        elif SF == "JME":
            if "name" in config[campaign]["JME"].keys():
                if not os.path.exists(
                    f"src/BTVNanoCommissioning/data/JME/{campaign_map()[campaign]}/latest/jec_compiled_{config[campaign]['JME']['name']}.pkl.gz"
                ):
                    _compile_jec_(
                        year,
                        campaign,
                        config[campaign]["JME"],
                        f"jec_compiled_{config[campaign]['JME']['name']}",
                    )

                correct_map["JME"] = _load_jmefactory(
                    year,
                    campaign,
                    f"jec_compiled_{config[campaign]['JME']['name']}.pkl.gz",
                )
            elif os.path.exists(
                f"/cvmfs/cms-griddata.cern.ch/cat/metadata/JME/{campaign_map()[campaign]}/latest/jet_jerc.json.gz"
            ):
                correct_map["JME"] = correctionlib.CorrectionSet.from_file(
                    f"/cvmfs/cms-griddata.cern.ch/cat/metadata/JME/{campaign_map()[campaign]}/latest/jet_jerc.json.gz"
                )
                correct_map["JME_cfg"] = config[campaign]["JME"]
                for dataset in correct_map["JME_cfg"].keys():
                    if (
                        np.all(
                            np.char.find(
                                np.array(list(correct_map["JME"].keys())),
                                correct_map["JME_cfg"][dataset],
                            )
                        )
                        == -1
                    ):
                        raise (
                            f"{dataset} has no JEC map : {correct_map['JME_cfg'][dataset]} available"
                        )
        elif SF == "JMAR":
            if os.path.exists(
                f"/cvmfs/cms-griddata.cern.ch/cat/metadata/JME/{campaign_map()[campaign]}/latest/jmar.json.gz"
            ):
                correct_map["JMAR_cfg"] = {
                    j: f for j, f in config[campaign]["JMAR"].items()
                }
                correct_map["JMAR"] = correctionlib.CorrectionSet.from_file(
                    f"/cvmfs/cms-griddata.cern.ch/cat/metadata/JME/{campaign_map()[campaign]}/latest/jmar.json.gz"
                )

        elif SF == "jetveto":
            correct_map["jetveto_cfg"] = {
                j: f for j, f in config[campaign]["jetveto"].items()
            }

            isRootFile = False
            for val in correct_map["jetveto_cfg"].values():
                if ".root" in val:
                    isRootFile = True

            if not isRootFile and os.path.exists(
                f"/cvmfs/cms-griddata.cern.ch/cat/metadata/JME/{campaign_map()[campaign]}/latest/jetvetomaps.json.gz"
            ):
                correct_map["jetveto"] = correctionlib.CorrectionSet.from_file(
                    f"/cvmfs/cms-griddata.cern.ch/cat/metadata/JME/{campaign_map()[campaign]}/latest/jetvetomaps.json.gz"
                )
            else:
                ext = extractor()
                with contextlib.ExitStack() as stack:
                    ext.add_weight_sets(
                        [
                            f"{run} {stack.enter_context(importlib.resources.path(f'BTVNanoCommissioning.data.JME.{campaign}', file))}"
                            for run, file in config[campaign]["jetveto"].items()
                        ]
                    )
                    ext.finalize()
                    correct_map["jetveto"] = ext.make_evaluator()

    return correct_map


def load_lumi(campaign):
    """
    Load luminosity mask for a given campaign.

    This function reads the luminosity mask file for the specified campaign and returns a `LumiMask` object.

    Parameters:
    campaign (str): The name of the campaign for which to load the luminosity mask.

    Returns:
    LumiMask: An object representing the luminosity mask for the specified campaign.

    Raises:
    KeyError: If the specified campaign is not found in the configuration.
    FileNotFoundError: If the luminosity mask file does not exist.
    """

    _lumi_path = "BTVNanoCommissioning.data.DC"
    if os.path.exists(
        f'/cvmfs/cms-griddata.cern.ch/cat/metadata/DC/Collisions{campaign[-2:]}/{config[campaign]["DC"]}'
    ):
        print(
            f'Loading luminosity mask from /cvmfs/cms-griddata.cern.ch/cat/metadata/DC/Collisions{campaign[-2:]}/{config[campaign]["DC"]}'
        )
        return LumiMask(
            f"/cvmfs/cms-griddata.cern.ch/cat/metadata/DC/Collisions{campaign[-2:]}/{config[campaign]['DC']}"
        )
    else:
        with importlib.resources.path(_lumi_path, config[campaign]["DC"]) as filename:

            return LumiMask(filename)


## JEC
# FIXME: would be nicer if we can move to correctionlib in the future together with factory and workable


def add_jec_variables(jets, event_rho):
    jets["pt_raw"] = (1 - jets.rawFactor) * jets.pt
    jets["mass_raw"] = (1 - jets.rawFactor) * jets.mass
    if hasattr(jets, "genJetIdxG"):
        jets["pt_gen"] = ak.values_astype(
            ak.fill_none(jets.matched_gen.pt, 0), np.float32
        )
    else:
        jets["pt_gen"] = ak.zeros_like(jets.pt)
    jets["event_rho"] = ak.broadcast_arrays(event_rho, jets.pt)[0]
    return jets


## Jet Veto
def jetveto(jets, correct_map):
    """
    Apply a veto to jets based on predefined transverse momentum (pt) and pseudorapidity (eta) thresholds.

    This function filters out jets that do not meet the predefined pt and eta criteria. It also utilizes a correction map
    to apply additional corrections or selections to the jets.

    Parameters:
    jets (iterable): A collection of jet objects or dictionaries containing jet properties.
    correct_map (dict): A dictionary containing correction factors or additional selection criteria for the jets.

    Returns:
    jets: A collection of jets that pass the predefined pt and eta criteria and any additional criteria from the correction map.

    Raises:
    TypeError: If the jets parameter is not an iterable.
    KeyError: If the jet objects do not contain the required 'pt' or 'eta' properties.
    """

    if "correctionlib" in str(
        type(correct_map["jetveto"][list(correct_map["jetveto"].keys())[0]])
    ):
        j, nj = ak.flatten(jets), ak.num(jets)
        return ak.unflatten(
            correct_map["jetveto"][list(correct_map["jetveto"].keys())[0]].evaluate(
                correct_map["jetveto_cfg"][list(correct_map["jetveto"].keys())[0]],
                np.clip(j.eta, -5.191, 5.191),
                np.clip(j.phi, -3.141592653589793, 3.141592653589793),
            ),
            nj,
        )
    else:
        return ak.where(
            correct_map["jetveto"][list(correct_map["jetveto"].keys())[0]](
                jets.phi, jets.eta
            )
            > 0,
            ak.broadcast_arrays(jets.eta, 100),
            ak.zeros_like(jets.eta),
        )


# from https://gitlab.cern.ch/cms-nanoAOD/jsonpog-integration/-/blob/master/examples/jercExample.py
def get_corr_inputs(input_dict, corr_obj, jersyst="nom"):
    """
    Helper function for getting values of input variables
    given a dictionary and a correction object.
    """
    input_values = []
    for inputs in corr_obj.inputs:
        if "systematic" in inputs.name:
            input_values.append(jersyst)
        else:

            input_values.append(
                np.array(
                    input_dict[
                        inputs.name.replace("Jet", "")
                        .replace("Pt", "pt")
                        .replace("Phi", "phi")
                        .replace("Eta", "eta")
                        .replace("Mass", "mass")
                        .replace("Rho", "rho")
                        .replace("A", "area")
                    ]
                )
            )
    return input_values


<<<<<<< HEAD
cset_jersmear_paths = [
    "/cvmfs/cms-griddata.cern.ch/cat/metadata/JME/JER-Smearing/latest/jer_smear.json.gz",
    "/cvmfs/cms-griddata.cern.ch/cat/metadata/JME/jer_smear.json.gz",
]
for _jersmear_path in cset_jersmear_paths:
    if os.path.exists(_jersmear_path):
        cset_jersmear = correctionlib.CorrectionSet.from_file(_jersmear_path)
        break
else:
    warnings.warn(
        "JER smearing JSON not found in CVMFS. JER smearing corrections will be disabled.",
        RuntimeWarning,
        stacklevel=2,
    )
    cset_jersmear = {"JERSmear": None}
=======
cset_jersmear = (
    correctionlib.CorrectionSet.from_file(
        f"/cvmfs/cms.cern.ch/rsync/cms-nanoAOD/jsonpog-integration/POG/JME/jer_smear.json.gz"
    )
    if os.path.exists(f"/cvmfs/cms.cern.ch/rsync/cms-nanoAOD/jsonpog-integration/POG/JME/jer_smear.json.gz")
    else {"JERSmear": None}
)
>>>>>>> 1ef82040
sf_jersmear = cset_jersmear["JERSmear"]


## JERC
def JME_shifts(
    shifts,
    correct_map,
    events,
    year,
    campaign,
    isRealData,
    systematic=False,
):
    """
    Apply Jet Energy Corrections (JEC) and Jet Energy Resolutions (JER) shifts to events.

    This function applies JEC and JER shifts to the jets in the events based on the provided correction map and campaign.
    It handles both real data and simulated data, and can optionally apply systematic variations and exclude jet vetoes.

    Parameters:
    shifts (list): A list of shift types to apply (e.g., 'up', 'down').
    correct_map (dict): A dictionary containing correction factors and settings for JEC and JER.
    events (awkward.Array): An array of events containing jet information.
    year (str): The year for which to apply the corrections.
    campaign (str): The name of the campaign for which to apply the corrections.
    isRealData (bool): A flag indicating whether the data is real or simulated.
    systematic (bool, optional): A flag to indicate whether to apply systematic variations. Default is False.

    Returns:
    awkward.Array: The events array with applied JEC and JER shifts.

    Raises:
    KeyError: If required keys are missing in the correct_map.
    ValueError: If the campaign is not recognized or supported.
    """
    dataset = events.metadata["dataset"]
    jecname = ""
    # https://cms-jerc.web.cern.ch/JECUncertaintySources/, currently no recommendation of reduced/full split sources
    syst_list = [
        i.split("_")[3]
        for i in correct_map["JME"].keys()
        if "MC" in i and "L1" not in i and "L2" not in i and "L3" not in i
    ]
    if "JME" in correct_map.keys():
        ## correctionlib
        if "JME_cfg" in correct_map.keys():
            if isRealData:
                jecname = [
                    v
                    for k, v in correct_map["JME_cfg"].items()
                    if k in events.metadata["dataset"]
                ]
                if len(jecname) > 1:
                    raise ValueError("Multiple uncertainties match to this era")
                elif len(jecname) == 0:
                    raise ValueError(
                        "Available JEC variations in this era are not compatible with this file. Did you choose the correct dataset-era combination?"
                    )
                else:
                    jecname = jecname[0] + "_DATA"
            else:
                jecname = correct_map["JME_cfg"]["MC"].split(" ")[0] + "_MC"
                jrname = correct_map["JME_cfg"]["MC"].split(" ")[1] + "_MC"

            # store the original jet info
            nocorrjet = events.Jet
            nocorrjet["pt_raw"] = (1 - nocorrjet["rawFactor"]) * nocorrjet["pt"]
            nocorrjet["mass_raw"] = (1 - nocorrjet["rawFactor"]) * nocorrjet["mass"]
            nocorrjet["rho"] = ak.broadcast_arrays(
                events.fixedGridRhoFastjetAll, nocorrjet.pt
            )[0]
            nocorrjet["EventID"] = ak.broadcast_arrays(events.event, nocorrjet.pt)[0]
            nocorrjet["run"] = ak.broadcast_arrays(events.run, nocorrjet.pt)[0]
            if not isRealData:
                genjetidx = ak.where(nocorrjet.genJetIdx == -1, 0, nocorrjet.genJetIdx)
                nocorrjet["Genpt"] = ak.where(
                    nocorrjet.genJetIdx == -1, -1, events.GenJet[genjetidx].pt
                )
            jets = copy.copy(nocorrjet)
            jets["orig_pt"] = ak.values_astype(nocorrjet["pt"], np.float32)

            ## flatten jets
            j, nj = ak.flatten(nocorrjet), ak.num(nocorrjet)

            # JEC
            JECcorr = correct_map["JME"].compound[f"{jecname}_L1L2L3Res_AK4PFPuppi"]
            JEC_input = get_corr_inputs(j, JECcorr)
            JECflatCorrFactor = JECcorr.evaluate(*JEC_input)

            ## JER
            if isRealData:
                # in data only the JEC is applied
                corrFactor = JECflatCorrFactor
            else:
                JERSF = correct_map["JME"][f"{jrname}_ScaleFactor_AK4PFPuppi"]
                JERptres = correct_map["JME"][f"{jrname}_PtResolution_AK4PFPuppi"]
                # for MC, correct the jet pT with JEC first
                j["pt"] = j["pt_raw"] * JECflatCorrFactor
                j["mass"] = j["mass_raw"] * JECflatCorrFactor
                JERSF_input = get_corr_inputs(j, JERSF)
                JERptres_input = get_corr_inputs(j, JERptres)
                j["JER"] = JERptres.evaluate(*JERptres_input)
                j["JERSF"] = JERSF.evaluate(*JERSF_input)
                if sf_jersmear is None:
                    warnings.warn(
                        "JER smearing coefficients unavailable. "
                        "Proceeding without applying JER smearing.",
                        RuntimeWarning,
                        stacklevel=2,
                    )
                    corrFactor = JECflatCorrFactor
                else:
                    JERsmear_input = get_corr_inputs(j, sf_jersmear)
                    corrFactor = JECflatCorrFactor * sf_jersmear.evaluate(
                        *JERsmear_input
                    )
            corrFactor = ak.unflatten(corrFactor, nj)

            jets["pt"] = ak.values_astype(nocorrjet["pt_raw"] * corrFactor, np.float32)
            jets["mass"] = ak.values_astype(
                nocorrjet["mass_raw"] * corrFactor, np.float32
            )

            # Type-I MET correction, from corrected MET factory
            # https://github.com/scikit-hep/coffea/blob/master/src/coffea/jetmet_tools/CorrectedMETFactory.py
            nocorrmet = events.PuppiMET if int(year) > 2020 else events.MET
            met = copy.copy(nocorrmet)
            metinfo = [nocorrmet.pt, nocorrmet.phi, jets.pt, jets.phi, jets.pt_raw]
            met["pt"], met["phi"] = (
                ak.values_astype(corrected_polar_met(*metinfo).pt, np.float32),
                ak.values_astype(corrected_polar_met(*metinfo).phi, np.float32),
            )
            met["orig_pt"], met["orig_phi"] = nocorrmet["pt"], nocorrmet["phi"]

            ## JEC variations
            if not isRealData and systematic != False:
                if systematic != "JERC_split":
                    jesuncmap = correct_map["JME"][f"{jecname}_Total_AK4PFPuppi"]
                    jesunc = ak.unflatten(jesuncmap.evaluate(j.eta, j.pt), nj)
                    unc_jets, unc_met = {}, {}

                    for var in ["up", "down"]:
                        fac = 1.0 if var == "up" else -1.0
                        ## JES total
                        unc_jets[f"JES_Total{var}"] = copy.copy(nocorrjet)
                        unc_met[f"JES_Total{var}"] = copy.copy(nocorrmet)

                        unc_jets[f"JES_Total{var}"]["pt"] = ak.values_astype(
                            jets["pt"]
                            * (ak.unflatten(JECflatCorrFactor, nj) + fac * jesunc),
                            np.float32,
                        )
                        unc_jets[f"JES_Total{var}"]["mass"] = ak.values_astype(
                            jets["mass"]
                            * (ak.unflatten(JECflatCorrFactor, nj) + fac * jesunc),
                            np.float32,
                        )
                        unc_met[f"JES_Total{var}"]["pt"] = corrected_polar_met(
                            nocorrmet.pt,
                            nocorrmet.phi,
                            unc_jets[f"JES_Total{var}"]["pt"],
                            jets.phi,
                            jets.pt_raw,
                        ).pt
                        unc_met[f"JES_Total{var}"]["phi"] = corrected_polar_met(
                            nocorrmet.pt,
                            nocorrmet.phi,
                            unc_jets[f"JES_Total{var}"]["pt"],
                            jets.phi,
                            jets.pt_raw,
                        ).phi

                        JERSF_input_var = get_corr_inputs(j, JERSF, var)

                        ## JER variations
                        if sf_jersmear is None:
                            warnings.warn(
                                "Skipping JER smearing variations because the "
                                "correction file is unavailable.",
                                RuntimeWarning,
                                stacklevel=2,
                            )
                            unc_jets[f"JER{var}"] = copy.copy(jets)
                            unc_met[f"JER{var}"] = copy.copy(met)
                        else:
                            unc_jets[f"JER{var}"] = copy.copy(nocorrjet)
                            unc_met[f"JER{var}"] = copy.copy(nocorrmet)
                            j["JERSF"] = JERSF.evaluate(*JERSF_input_var)
                            JERsmear_input_var = get_corr_inputs(j, sf_jersmear)

                            unc_jets[f"JER{var}"]["pt"] = jets["pt"] * ak.unflatten(
                                JECflatCorrFactor
                                * sf_jersmear.evaluate(*JERsmear_input_var),
                                nj,
                            )
                            unc_jets[f"JER{var}"]["mass"] = jets["mass"] * ak.unflatten(
                                JECflatCorrFactor
                                * sf_jersmear.evaluate(*JERsmear_input_var),
                                nj,
                            )
                            unc_met[f"JER{var}"]["pt"] = corrected_polar_met(
                                nocorrmet.pt,
                                nocorrmet.phi,
                                unc_jets[f"JER{var}"]["pt"],
                                jets.phi,
                                jets.pt_raw,
                            ).pt
                            unc_met[f"JER{var}"]["phi"] = corrected_polar_met(
                                nocorrmet.pt,
                                nocorrmet.phi,
                                unc_jets[f"JER{var}"]["pt"],
                                jets.phi,
                                jets.pt_raw,
                            ).phi
                    jets["JES_Total"] = ak.zip(
                        {
                            "up": unc_jets["JES_Totalup"],
                            "down": unc_jets["JES_Totaldown"],
                        }
                    )
                    jets["JER"] = ak.zip(
                        {
                            "up": unc_jets["JERup"],
                            "down": unc_jets["JERdown"],
                        }
                    )
                    met["JES_Total"] = ak.zip(
                        {
                            "up": unc_met["JES_Totalup"],
                            "down": unc_met["JES_Totaldown"],
                        }
                    )
                    met["JER"] = ak.zip(
                        {
                            "up": unc_met["JERup"],
                            "down": unc_met["JERdown"],
                        }
                    )
                else:
                    raise NotImplementedError

        else:
            if isRealData:
                if "2016preVFP_UL" == campaign:
                    if "2016B" in dataset or "2016C" in dataset or "2016D" in dataset:
                        jecname = "BCD"
                    elif "2016E" in dataset or "2016F" in dataset:
                        jecname = "EF"
                elif "2016postVFP_UL" == campaign:
                    jecname = "FGH"
                elif campaign == "Rereco17_94X":
                    jecname = ""
                elif campaign == "Summer23":
                    if "v4" in dataset:
                        jecname = "Cv4"
                    else:
                        jecname = "Cv123"
                elif re.search(r"[Rr]un20\d{2}([A-Z])", dataset):
                    jecname = re.search(r"[Rr]un20\d{2}([A-Z])", dataset).group(1)
                else:
                    print("No valid jec name")
                    raise NameError
                jecname = "data" + jecname
            else:
                jecname = "MC"

            jets = correct_map["JME"]["jet_factory"][jecname].build(
                add_jec_variables(events.Jet, events.fixedGridRhoFastjetAll),
                lazy_cache=events.caches[0],
            )
            met = correct_map["JME"]["met_factory"].build(events.PuppiMET, jets, {})

        # systematics
        if not isRealData:
            if systematic != False:
                if systematic == "split":
                    for jes in met.fields:
                        if "JES" not in jes or "Total" in jes:
                            continue
                        shifts += [
                            (
                                {
                                    "Jet": jets[jes]["up"],
                                    "MET": met[jes]["up"],
                                },
                                f"{jes}Up",
                            ),
                            (
                                {
                                    "Jet": jets[jes]["down"],
                                    "MET": met[jes]["down"],
                                },
                                f"{jes}Down",
                            ),
                        ]

                else:
                    if "JES_Total" in jets.fields:
                        shifts += [
                            (
                                {
                                    "Jet": jets.JES_Total.up,
                                    "MET": met.JES_Total.up,
                                },
                                "JESUp",
                            ),
                            (
                                {
                                    "Jet": jets.JES_Total.down,
                                    "MET": met.JES_Total.down,
                                },
                                "JESDown",
                            ),
                        ]
                    if "MET_UnclusteredEnergy" in met.fields:
                        shifts += [
                            (
                                {
                                    "Jet": jets,
                                    "MET": met.MET_UnclusteredEnergy.up,
                                },
                                "UESUp",
                            ),
                            (
                                {
                                    "Jet": jets,
                                    "MET": met.MET_UnclusteredEnergy.down,
                                },
                                "UESDown",
                            ),
                        ]
                    if "JER" in jets.fields:
                        shifts += [
                            (
                                {
                                    "Jet": jets.JER.up,
                                    "MET": met.JER.up,
                                },
                                "JERUp",
                            ),
                            (
                                {
                                    "Jet": jets.JER.down,
                                    "MET": met.JER.down,
                                },
                                "JERDown",
                            ),
                        ]

    else:
        met = events.PuppiMET
        jets = events.Jet

    shifts.insert(0, ({"Jet": jets, "MET": met}, None))
    return shifts


## Muon Rochester correction (Run 2)
def Roccor_shifts(shifts, correct_map, events, isRealData, systematic=False):
    """
    Apply Rochester corrections (Roccor) shifts to muons in events.

    This function applies Rochester corrections to the muons in the events based on the provided correction map and campaign.
    It handles both real data and simulated data, and can optionally apply systematic variations.

    Parameters:
    shifts (list): A list of shift types to apply (e.g., 'up', 'down').
    correct_map (dict): A dictionary containing correction factors and settings for Rochester corrections.
    events (awkward.Array): An array of events containing muon information.
    campaign (str): The name of the campaign for which to apply the corrections.
    isRealData (bool): A flag indicating whether the data is real or simulated.
    systematic (bool, optional): A flag to indicate whether to apply systematic variations. Default is False.

    Returns:
    awkward.Array: The events array with applied Rochester corrections.

    Raises:
    KeyError: If required keys are missing in the correct_map.
    ValueError: If the campaign is not recognized or supported.
    """

    mu = events.Muon
    if isRealData:
        SF = correct_map["roccor"].kScaleDT(
            events.Muon.charge, events.Muon.pt, events.Muon.eta, events.Muon.phi
        )

    else:
        hasgen = ~np.isnan(ak.fill_none(events.Muon.matched_gen.pt, np.nan))
        mc_kspread = correct_map["roccor"].kSpreadMC(
            events.Muon.charge[hasgen],
            events.Muon.pt[hasgen],
            events.Muon.eta[hasgen],
            events.Muon.phi[hasgen],
            events.Muon.matched_gen.pt[hasgen],
        )
        mc_rand = np.random.rand(len(ak.flatten(events.Muon.pt, axis=1)))
        mc_rand = ak.unflatten(mc_rand, ak.num(events.Muon.pt))
        mc_ksmear = correct_map["roccor"].kSmearMC(
            events.Muon.charge[~hasgen],
            events.Muon.pt[~hasgen],
            events.Muon.eta[~hasgen],
            events.Muon.phi[~hasgen],
            events.Muon.nTrackerLayers[~hasgen],
            mc_rand[~hasgen],
        )
        SF = np.array(ak.flatten(ak.ones_like(events.Muon.pt)))
        hasgen_flat = np.array(ak.flatten(hasgen))
        SF[hasgen_flat] = np.array(ak.flatten(mc_kspread))
        SF[~hasgen_flat] = np.array(ak.flatten(mc_ksmear))
        SF = ak.unflatten(SF, ak.num(events.Muon.pt))

    mu["pt"] = SF * events.Muon.pt
    # add rochester correction to shift
    for i in range(len(shifts)):
        shifts[i][0]["Muon"] = mu

    if systematic:
        if isRealData:
            err = correct_map["roccor"].kScaleDTerror(
                events.Muon.charge, events.Muon.pt, events.Muon.eta, events.Muon.phi
            )
        else:
            mc_errspread = correct_map["roccor"].kSpreadMCerror(
                events.Muon.charge[hasgen],
                events.Muon.pt[hasgen],
                events.Muon.eta[hasgen],
                events.Muon.phi[hasgen],
                events.Muon.matched_gen.pt[hasgen],
            )
            mc_errsmear = correct_map["roccor"].kSmearMCerror(
                events.Muon.charge[~hasgen],
                events.Muon.pt[~hasgen],
                events.Muon.eta[~hasgen],
                events.Muon.phi[~hasgen],
                events.Muon.nTrackerLayers[~hasgen],
                mc_rand[~hasgen],
            )
            err = np.array(ak.flatten(ak.ones_like(events.Muon.pt)))
            err[hasgen_flat] = np.array(ak.flatten(mc_errspread))
            err[~hasgen_flat] = np.array(ak.flatten(mc_errsmear))
            err = ak.unflatten(err, ak.num(events.Muon.pt))
        muup, mudown = events.Muon, events.Muon
        muup["pt"] = (SF + err) * events.Muon.pt
        mudown["pt"] = (SF - err) * events.Muon.pt
        shifts += [
            (
                {"Jet": shifts[0][0]["Jet"], "MET": shifts[0][0]["MET"], "Muon": muup},
                "RoccorUp",
            )
        ]
        shifts += [
            (
                {
                    "Jet": shifts[0][0]["Jet"],
                    "MET": shifts[0][0]["MET"],
                    "Muon": mudown,
                },
                "RoccorDown",
            )
        ]
    return shifts


def MUO_shifts(shifts, correct_map, events, isRealData, systematic=False):
    """
    Applies the Run 3 recommended muon scale and smearing corrections.
    Returns the corrected muon objects, including systematics.
    Adapted from this example of muon SS correction usage:
    https://gitlab.cern.ch/cms-nanoAOD/jsonpog-integration/-/blob/master/examples/muoScaleAndSmearingCoffeaExample.py
    """

    mu = events.Muon

    if isRealData:
        mu_pt_corr = pt_scale(
            1,  # 1 for data, 0 for mc
            mu.pt,
            mu.eta,
            mu.phi,
            mu.charge,
            correct_map["muonSS"],
            nested=True,  # for awkward arrays, set False for 1d arrays
        )

    else:
        mu_pt_scalecorr = pt_scale(
            0, mu.pt, mu.eta, mu.phi, mu.charge, correct_map["muonSS"], nested=True
        )
        mu_pt_corr = pt_resol(
            mu_pt_scalecorr,
            mu.eta,
            mu.phi,
            mu.nTrackerLayers,
            events.event,
            events.luminosityBlock,
            correct_map["muonSS"],
            nested=True,
        )

    # scale and smearing uncertainties should be evaluated and applied on MC only
    if systematic and not isRealData:
        mu_pt_corr_scaleup = pt_scale_var(
            mu_pt_corr,
            mu.eta,
            mu.phi,
            mu.charge,
            "up",
            correct_map["muonSS"],
            nested=True,
        )
        mu_pt_corr_scaledown = pt_scale_var(
            mu_pt_corr,
            mu.eta,
            mu.phi,
            mu.charge,
            "dn",
            correct_map["muonSS"],
            nested=True,
        )
        mu_pt_corr_resolup = pt_resol_var(
            mu_pt_scalecorr,
            mu_pt_corr,
            mu.eta,
            "up",
            correct_map["muonSS"],
            nested=True,
        )
        mu_pt_corr_resoldown = pt_resol_var(
            mu_pt_scalecorr,
            mu_pt_corr,
            mu.eta,
            "dn",
            correct_map["muonSS"],
            nested=True,
        )

    mu["pt"] = mu_pt_corr
    # add nominal scale & smearing correction to shifts
    for i in range(len(shifts)):
        shifts[i][0]["Muon"] = mu

    if systematic:
        mu_up, mu_down = events.Muon, events.Muon
        mu_resol_up, mu_resol_down = events.Muon, events.Muon

        if not isRealData:
            mu_up["pt"] = mu_pt_corr_scaleup
            mu_down["pt"] = mu_pt_corr_scaledown
            mu_resol_up["pt"] = mu_pt_corr_resolup
            mu_resol_down["pt"] = mu_pt_corr_resoldown

        shifts += [
            (
                {
                    "Jet": shifts[0][0]["Jet"],
                    "MET": shifts[0][0]["MET"],
                    "Muon": mu_up,
                },
                "MuonScaleUp",
            )
        ]
        shifts += [
            (
                {
                    "Jet": shifts[0][0]["Jet"],
                    "MET": shifts[0][0]["MET"],
                    "Muon": mu_down,
                },
                "MuonScaleDown",
            )
        ]
        shifts += [
            (
                {
                    "Jet": shifts[0][0]["Jet"],
                    "MET": shifts[0][0]["MET"],
                    "Muon": mu_resol_up,
                },
                "MuonResolUp",
            )
        ]
        shifts += [
            (
                {
                    "Jet": shifts[0][0]["Jet"],
                    "MET": shifts[0][0]["MET"],
                    "Muon": mu_resol_down,
                },
                "MuonResolDown",
            )
        ]

    return shifts


def EGM_shifts(shifts, correct_map, events, isRealData, systematic=False):
    """
    Applies the Run 3 recommended electron scale and smearing corrections.
    Returns the corrected electron objects, including systematics.
    Adapted from this example of electron SS correction usage:
    https://gitlab.cern.ch/cms-nanoAOD/jsonpog-integration/-/blob/master/examples/egmScaleAndSmearingExample.py
    """

    ele = events.Electron
    n_ele = ak.num(ele)
    events_run = ak.flatten(ak.broadcast_arrays(events.run, ele.eta)[0])
    ele_etaSC = (
        ak.flatten(ele.superclusterEta)
        if "Summer24" in correct_map["campaign"]
        else ak.flatten(ele.eta + ele.deltaEtaSC)
    )
    ele_r9 = ak.flatten(ele.r9)
    ele_pt = ak.flatten(ele.pt)
    ele_seedGain = ak.flatten(ele.seedGain)

    if isRealData:  # scale correction is only applied to data
        scale_evaluator = correct_map["electronSS"].compound[
            correct_map["electronSS_cfg"][0]
        ]
        if "Summer24" in correct_map["campaign"]:
            scale = scale_evaluator.evaluate(
                "scale", events_run, ele_etaSC, ele_r9, ele_pt, ele_seedGain
            )
        else:
            scale = scale_evaluator.evaluate(
                "scale",
                events_run,
                ele_etaSC,
                ele_r9,
                ele_pt,
                ele_seedGain,
            )
        scale = ak.unflatten(scale, n_ele)
        ele_pt_corr = scale * ele.pt
    else:  # smear correction is only applied to MC
        smear_and_syst_evaluator = correct_map["electronSS"][
            correct_map["electronSS_cfg"][1]
        ]
        smear = smear_and_syst_evaluator.evaluate(
            "smear", ele_pt, ele_r9, np.abs(ele_etaSC)
        )
        smear = ak.unflatten(smear, n_ele)
        # since the smearing is stochastic, a random number is needed for each event
        rng = np.random.default_rng(seed=125)
        random_numbers = rng.normal(loc=0.0, scale=1.0, size=len(ele.pt))
        ele_pt_corr = ele.pt * (1 + smear * random_numbers)

    # scale and smearing uncertainties should be evaluated on the original MC only
    if systematic and not isRealData:
        unc_scale = smear_and_syst_evaluator.evaluate(
            "escale", ele_pt, ele_r9, np.abs(ele_etaSC)
        )
        unc_scale = ak.unflatten(unc_scale, n_ele)
        unc_smear = smear_and_syst_evaluator.evaluate(
            "esmear", ele_pt, ele_r9, np.abs(ele_etaSC)
        )
        unc_smear = ak.unflatten(unc_smear, n_ele)

    ele["pt"] = ele_pt_corr
    # add nominal scale & smearing correction to shifts
    for i in range(len(shifts)):
        shifts[i][0]["Electron"] = ele

    if systematic:
        ele_scale_up, ele_scale_down = events.Electron, events.Electron
        ele_smear_up, ele_smear_down = events.Electron, events.Electron

        if not isRealData:
            ele_scale_up["pt"] = (1 + unc_scale) * ele_pt_corr
            ele_scale_down["pt"] = (1 - unc_scale) * ele_pt_corr
            ele_smear_up["pt"] = events.Electron.pt * (
                1 + (smear + unc_smear) * random_numbers
            )
            ele_smear_down["pt"] = events.Electron.pt * (
                1 + np.maximum(0.0, (smear - unc_smear)) * random_numbers
            )

        shifts += [
            (
                {
                    "Jet": shifts[0][0]["Jet"],
                    "MET": shifts[0][0]["MET"],
                    "Muon": shifts[0][0]["Muon"],
                    "Electron": ele_scale_up,
                },
                "ElectronScaleUp",
            )
        ]
        shifts += [
            (
                {
                    "Jet": shifts[0][0]["Jet"],
                    "MET": shifts[0][0]["MET"],
                    "Muon": shifts[0][0]["Muon"],
                    "Electron": ele_scale_down,
                },
                "ElectronScaleDown",
            )
        ]
        shifts += [
            (
                {
                    "Jet": shifts[0][0]["Jet"],
                    "MET": shifts[0][0]["MET"],
                    "Muon": shifts[0][0]["Muon"],
                    "Electron": ele_smear_up,
                },
                "ElectronSmearUp",
            )
        ]
        shifts += [
            (
                {
                    "Jet": shifts[0][0]["Jet"],
                    "MET": shifts[0][0]["MET"],
                    "Muon": shifts[0][0]["Muon"],
                    "Electron": ele_smear_down,
                },
                "ElectronSmearDown",
            )
        ]

    return shifts


# wrapped up common shifts


def puwei(nPU, correct_map, weights, syst=False):
    """
    Return pileup weight
    Parameters
    ----------
    nPU: ak.Array
    correct_map : dict
    weights : coffea.analysis_tool.weights
    syst: "split", "weight_only"
    Apply pileup weights to events based on the number of primary vertices (nPU).

    This function applies pileup weights to the events using the provided correction map and weights.
    It can optionally apply systematic variations.

    Parameters:
    nPU (awkward.Array(int)): The number of primary vertices in the event.
    correct_map (dict): A dictionary containing correction factors and settings for pileup weights.
    weights (): A dictionary to store the calculated weights.
    syst (bool, optional): A flag to indicate whether to apply systematic variations. Default is False.

    Returns:
    None: The function modifies the weights dictionary in place.

    Raises:
    KeyError: If required keys are missing in the correct_map.
    ValueError: If the nPU value is not recognized or supported.
    """
    if "correctionlib" in str(type(correct_map["LUM"])):
        if syst:
            return weights.add(
                "puweight",
                correct_map["LUM"][list(correct_map["LUM"].keys())[0]].evaluate(
                    nPU, "nominal"
                ),
                correct_map["LUM"][list(correct_map["LUM"].keys())[0]].evaluate(
                    nPU, "up"
                ),
                correct_map["LUM"][list(correct_map["LUM"].keys())[0]].evaluate(
                    nPU, "down"
                ),
            )
        else:
            return weights.add(
                "puweight",
                correct_map["LUM"][list(correct_map["LUM"].keys())[0]].evaluate(
                    nPU, "nominal"
                ),
            )
    else:
        if syst:
            weights.add(
                "puweight",
                correct_map["LUM"]["LUM"](nPU),
                correct_map["LUM"]["PUup"](nPU),
                correct_map["LUM"]["PUdown"](nPU),
            )
        else:
            weights.add("puweight", correct_map["LUM"]["LUM"](nPU))


def btagSFs(jet, correct_map, weights, SFtype, syst=False):
    """
    Apply b-tagging scale factors (SFs) to a single jet.

    This function applies b-tagging scale factors to the given jet based on the provided correction map, weights, and scale factor type.
    It can optionally apply systematic variations.

    Parameters:
    jet (dict): A dictionary containing the properties of the jet.
    correct_map (dict): A dictionary containing correction factors and settings for b-tagging scale factors.x
    weights (coffea.weight.Weight): An instance of coffea's Weight class to store the calculated weights.
    SFtype (str): The type of scale factor to apply , only shape-based C, B are supported.
    syst (bool, optional): A flag to indicate whether to apply systematic variations. Default is False.

    Returns:
    None: The function modifies the weights instance in place.

    Raises:
    KeyError: If required keys are missing in the correct_map.
    ValueError: If the SFtype is not recognized or supported.
    """
    if SFtype.endswith("C"):
        systlist = [
            "Extrap",
            "Interp",
            "LHEScaleWeight_muF",
            "LHEScaleWeight_muR",
            "PSWeightFSR",
            "PSWeightISR",
            "PUWeight",
            "Stat",
            "XSec_BRUnc_DYJets_b",
            "XSec_BRUnc_DYJets_c",
            "XSec_BRUnc_WJets_c",
            "jer",
            "jesTotal",
        ]
    elif SFtype.endswith("B"):
        systlist = [
            "hf",
            "lf",
            "cferr1",
            "cferr2",
            "hfstat1",
            "hfstat2",
            "lfstats1",
            "lfstats2",
        ]
    sfs_up_all, sfs_down_all = {}, {}
    alljet = jet if jet.ndim > 1 else ak.singletons(jet)
    for i, sys in enumerate(systlist):
        sfs, sfs_down, sfs_up = (
            np.ones_like(alljet[:, 0].pt),
            np.ones_like(alljet[:, 0].pt),
            np.ones_like(alljet[:, 0].pt),
        )
        for nj in range(ak.num(alljet.pt)[0]):
            jet = alljet[:, nj]
            masknone = ak.is_none(jet.pt)
            jet.btagDeepFlavCvL = ak.fill_none(jet.btagDeepFlavCvL, 0.0)
            jet.btagDeepFlavCvB = ak.fill_none(jet.btagDeepFlavCvB, 0.0)
            jet.btagDeepCvL = ak.fill_none(jet.btagDeepCvL, 0.0)
            jet.btagDeepCvB = ak.fill_none(jet.btagDeepCvB, 0.0)
            jet.hadronFlavour = ak.fill_none(jet.hadronFlavour, 0)
            if "correctionlib" in str(type(correct_map["ctag"])):
                if SFtype == "DeepJetC":
                    tmp_sfs = np.where(
                        masknone,
                        1.0,
                        correct_map["ctag"]["deepJet_shape"].evaluate(
                            "central",
                            jet.hadronFlavour,
                            jet.btagDeepFlavCvL,
                            jet.btagDeepFlavCvB,
                        ),
                    )
                    if syst:
                        tmp_sfs_up = np.where(
                            masknone,
                            1.0,
                            correct_map["ctag"]["deepJet_shape"].evaluate(
                                f"up_{systlist[i]}",
                                jet.hadronFlavour,
                                jet.btagDeepFlavCvL,
                                jet.btagDeepFlavCvB,
                            ),
                        )
                        tmp_sfs_down = np.where(
                            masknone,
                            1.0,
                            correct_map["ctag"]["deepJet_shape"].evaluate(
                                f"down_{systlist[i]}",
                                jet.hadronFlavour,
                                jet.btagDeepFlavCvL,
                                jet.btagDeepFlavCvB,
                            ),
                        )
                if SFtype == "DeepCSVC":
                    tmp_sfs = np.where(
                        masknone,
                        1.0,
                        correct_map["ctag"]["deepCSV_shape"].evaluate(
                            "central",
                            jet.hadronFlavour,
                            jet.btagDeepCvL,
                            jet.btagDeepCvB,
                        ),
                    )
                    tmp_sfs_up = np.where(
                        masknone,
                        1.0,
                        correct_map["ctag"]["deepCSV_shape"].evaluate(
                            f"up_{systlist[i]}",
                            jet.hadronFlavour,
                            jet.btagDeepCvL,
                            jet.btagDeepCvB,
                        ),
                    )
                    tmp_sfs_down = np.where(
                        masknone,
                        1.0,
                        correct_map["ctag"]["deepCSV_shape"].evaluate(
                            f"down_{systlist[i]}",
                            jet.hadronFlavour,
                            jet.btagDeepCvL,
                            jet.btagDeepCvB,
                        ),
                    )
            if "correctionlib" in str(type(correct_map["btag"])):
                if SFtype == "DeepJetB":
                    tmp_sfs = np.where(
                        masknone,
                        1.0,
                        correct_map["btag"]["deepJet_shape"].evaluate(
                            "central",
                            jet.hadronFlavour,
                            jet.btagDeepFlavCvL,
                            jet.btagDeepFlavCvB,
                        ),
                    )
                    if syst:
                        tmp_sfs_up = np.where(
                            masknone,
                            1.0,
                            correct_map["btag"]["deepJet_shape"].evaluate(
                                f"up_{systlist[i]}",
                                jet.hadronFlavour,
                                jet.btagDeepFlavCvL,
                                jet.btagDeepFlavCvB,
                            ),
                        )
                        tmp_sfs_down = np.where(
                            masknone,
                            1.0,
                            correct_map["btag"]["deepJet_shape"].evaluate(
                                f"down_{systlist[i]}",
                                jet.hadronFlavour,
                                jet.btagDeepFlavCvL,
                                jet.btagDeepFlavCvB,
                            ),
                        )
                if SFtype == "DeepCSVB":
                    tmp_sfs = np.where(
                        masknone,
                        1.0,
                        correct_map["btag"]["deepCSV_shape"].evaluate(
                            "central",
                            jet.hadronFlavour,
                            jet.btagDeepCvL,
                            jet.btagDeepCvB,
                        ),
                    )
                    tmp_sfs_up = np.where(
                        masknone,
                        1.0,
                        correct_map["btag"]["deepCSV_shape"].evaluate(
                            f"up_{systlist[i]}",
                            jet.hadronFlavour,
                            jet.btagDeepCvL,
                            jet.btagDeepCvB,
                        ),
                    )
                    tmp_sfs_down = np.where(
                        masknone,
                        1.0,
                        correct_map["btag"]["deepCSV_shape"].evaluate(
                            f"down_{systlist[i]}",
                            jet.hadronFlavour,
                            jet.btagDeepCvL,
                            jet.btagDeepCvB,
                        ),
                    )

            sfs = sfs * tmp_sfs
            if syst:
                sfs_up = sfs_up * tmp_sfs_up
                sfs_down = sfs_down * tmp_sfs_down

        if i == 0 and syst == False:
            weights.add(SFtype, sfs)
            break
        else:
            sfs_up_all[sys] = sfs_up
            sfs_down_all[sys] = sfs_down
    if syst == True:
        weights.add_multivariation(
            SFtype,
            sfs,
            systlist,
            np.array(list(sfs_up_all.values())),
            np.array(list(sfs_down_all.values())),
        )
    return weights


def eleSFs(ele, correct_map, weights, syst=True, isHLT=False):
    allele = ele if ele.ndim > 1 else ak.singletons(ele)

    for sf in correct_map["EGM_cfg"].keys():
        ## Only apply SFs for lepton pass HLT filter
        if not isHLT and "HLT" in sf:
            continue
        sf_type = sf[: sf.find(" ")]
        for nele in range(ak.num(allele.pt)[0]):
            ele = allele[:, nele]
            ele_etaSC = (
                ak.fill_none(ele.eta + ele.deltaEtaSC, -2.5)
                if "Summer24" not in correct_map["campaign"]
                else ak.fill_none(ele.superclusterEta, -2.5)
            )
            ele_pt = ak.fill_none(ele.pt, 20)
            ele_pt = np.clip(ele_pt, 20, 999)
            masknone = ak.is_none(ele.pt)
            sfs_alle, sfs_alle_up, sfs_alle_down = (
                np.ones_like(allele[:, 0].pt),
                np.ones_like(allele[:, 0].pt),
                np.ones_like(allele[:, 0].pt),
            )

            if "correctionlib" in str(type(correct_map["EGM"])):
                ## reco SFs, split by pT
                if "Reco" in sf:
                    ## phi is used in Summer23
                    ele_pt = np.clip(ele.pt, 20.1, 74.9)
                    ele_pt_low = np.where(ele.pt >= 20.0, 19.9, ele.pt)
                    ele_pt_high = np.clip(ele.pt, 75.0, 500.0)
                    if "Summer23" in correct_map["campaign"]:
                        sfs_low = np.where(
                            (ele.pt <= 20.0) & ~masknone,
                            correct_map["EGM"][sf.split(" ")[2]].evaluate(
                                sf.split(" ")[1],
                                "sf",
                                "RecoBelow20",
                                ele_etaSC,
                                ele_pt_low,
                                ele.phi,
                            ),
                            1.0,
                        )
                        sfs_high = np.where(
                            (ele.pt > 75.0) & ~masknone,
                            correct_map["EGM"][sf.split(" ")[2]].evaluate(
                                sf.split(" ")[1],
                                "sf",
                                "RecoAbove75",
                                ele_etaSC,
                                ele_pt_high,
                                ele.phi,
                            ),
                            sfs_low,
                        )
                        sfs = np.where(
                            (ele.pt > 20.0) & (ele.pt <= 75.0) & ~masknone,
                            correct_map["EGM"][sf.split(" ")[2]].evaluate(
                                sf.split(" ")[1],
                                "sf",
                                "Reco20to75",
                                ele_etaSC,
                                ele_pt,
                                ele.phi,
                            ),
                            sfs_high,
                        )
                        sfs = np.where(masknone, 1.0, sfs)

                        if syst != False:
                            sfs_up_low = np.where(
                                (ele.pt <= 20.0) & ~masknone,
                                correct_map["EGM"][sf.split(" ")[2]].evaluate(
                                    sf.split(" ")[1],
                                    "sfup",
                                    "RecoBelow20",
                                    ele_etaSC,
                                    ele_pt_low,
                                    ele.phi,
                                ),
                                0.0,
                            )
                            sfs_down_low = np.where(
                                (ele.pt <= 20.0) & ~masknone,
                                correct_map["EGM"][sf.split(" ")[2]].evaluate(
                                    sf.split(" ")[1],
                                    "sfdown",
                                    "RecoBelow20",
                                    ele_etaSC,
                                    ele_pt_low,
                                    ele.phi,
                                ),
                                0.0,
                            )
                            sfs_up_high = np.where(
                                (ele.pt > 75.0) & ~masknone,
                                correct_map["EGM"][sf.split(" ")[2]].evaluate(
                                    sf.split(" ")[1],
                                    "sfup",
                                    "RecoAbove75",
                                    ele_etaSC,
                                    ele_pt_high,
                                    ele.phi,
                                ),
                                sfs_up_low,
                            )
                            sfs_down_high = np.where(
                                (ele.pt > 75.0) & ~masknone,
                                correct_map["EGM"][sf.split(" ")[2]].evaluate(
                                    sf.split(" ")[1],
                                    "sfdown",
                                    "RecoAbove75",
                                    ele_etaSC,
                                    ele_pt_high,
                                    ele.phi,
                                ),
                                sfs_down_low,
                            )
                            sfs_up = np.where(
                                (ele.pt > 20.0) & (ele.pt <= 75.0) & ~masknone,
                                correct_map["EGM"][sf.split(" ")[2]].evaluate(
                                    sf.split(" ")[1],
                                    "sfup",
                                    "Reco20to75",
                                    ele_etaSC,
                                    ele_pt,
                                    ele.phi,
                                ),
                                sfs_up_high,
                            )
                            sfs_down = np.where(
                                (ele.pt > 20.0) & (ele.pt <= 75.0) & ~masknone,
                                correct_map["EGM"][sf.split(" ")[2]].evaluate(
                                    sf.split(" ")[1],
                                    "sfdown",
                                    "Reco20to75",
                                    ele_etaSC,
                                    ele_pt,
                                    ele.phi,
                                ),
                                sfs_down_high,
                            )
                            sfs_up = np.where(masknone, 1.0, sfs_up)
                            sfs_down = np.where(masknone, 1.0, sfs_down)

                    else:
                        sfs_low = np.where(
                            (ele.pt <= 20.0) & ~masknone,
                            (
                                correct_map["EGM"][sf.split(" ")[2]].evaluate(
                                    sf.split(" ")[1],
                                    "sf",
                                    "RecoBelow20",
                                    ele_etaSC,
                                    ele_pt_low,
                                )
                                if "Summer24" not in correct_map["campaign"]
                                else 1.0
                            ),  # TODO: temporary until RecoBelow20 is released for 2024
                            1.0,
                        )
                        sfs_high = np.where(
                            (ele.pt > 75.0) & ~masknone,
                            correct_map["EGM"][sf.split(" ")[2]].evaluate(
                                sf.split(" ")[1],
                                "sf",
                                "RecoAbove75",
                                ele_etaSC,
                                ele_pt_high,
                            ),
                            sfs_low,
                        )
                        sfs = np.where(
                            (ele.pt > 20.0) & (ele.pt <= 75.0) & ~masknone,
                            correct_map["EGM"][sf.split(" ")[2]].evaluate(
                                sf.split(" ")[1], "sf", "Reco20to75", ele_etaSC, ele_pt
                            ),
                            sfs_high,
                        )
                        sfs = np.where(masknone, 1.0, sfs)

                        if syst:
                            sfs_up_low = np.where(
                                (ele.pt <= 20.0) & ~masknone,
                                (
                                    correct_map["EGM"][sf.split(" ")[2]].evaluate(
                                        sf.split(" ")[1],
                                        "sfup",
                                        "RecoBelow20",
                                        ele_etaSC,
                                        ele_pt_low,
                                    )
                                    if "Summer24" not in correct_map["campaign"]
                                    else 0.0
                                ),  # TODO: temporary until RecoBelow20 is released for 2024
                                0.0,
                            )
                            sfs_down_low = np.where(
                                (ele.pt <= 20.0) & ~masknone,
                                (
                                    correct_map["EGM"][sf.split(" ")[2]].evaluate(
                                        sf.split(" ")[1],
                                        "sfdown",
                                        "RecoBelow20",
                                        ele_etaSC,
                                        ele_pt_low,
                                    )
                                    if "Summer24" not in correct_map["campaign"]
                                    else 0.0
                                ),  # TODO: temporary until RecoBelow20 is released for 2024
                                0.0,
                            )
                            sfs_up_high = np.where(
                                (ele.pt > 75.0) & ~masknone,
                                correct_map["EGM"][sf.split(" ")[2]].evaluate(
                                    sf.split(" ")[1],
                                    "sfup",
                                    "RecoAbove75",
                                    ele_etaSC,
                                    ele_pt_high,
                                ),
                                sfs_up_low,
                            )
                            sfs_down_high = np.where(
                                (ele.pt > 75.0) & ~masknone,
                                correct_map["EGM"][sf.split(" ")[2]].evaluate(
                                    sf.split(" ")[1],
                                    "sfdown",
                                    "RecoAbove75",
                                    ele_etaSC,
                                    ele_pt_high,
                                ),
                                sfs_down_low,
                            )
                            sfs_up = np.where(
                                (ele.pt > 20.0) & (ele.pt <= 75.0) & ~masknone,
                                correct_map["EGM"][sf.split(" ")[2]].evaluate(
                                    sf.split(" ")[1],
                                    "sfup",
                                    "Reco20to75",
                                    ele_etaSC,
                                    ele_pt,
                                ),
                                sfs_up_high,
                            )
                            sfs_down = np.where(
                                (ele.pt > 20.0) & (ele.pt <= 75.0) & ~masknone,
                                correct_map["EGM"][sf.split(" ")[2]].evaluate(
                                    sf.split(" ")[1],
                                    "sfdown",
                                    "Reco20to75",
                                    ele_etaSC,
                                    ele_pt,
                                ),
                                sfs_down_high,
                            )
                            sfs_up = np.where(masknone, 1.0, sfs_up)
                            sfs_down = np.where(masknone, 1.0, sfs_down)

                else:
                    # trigger SFs
                    if "Trig" in sf and "correctionlib" in str(
                        type(correct_map["EGM_HLT"])
                    ):
                        _ele_map = "EGM_HLT"
                    # ID SFs
                    else:
                        _ele_map = "EGM"

                    if "Summer23" in correct_map["campaign"]:
                        sfs = np.where(
                            masknone | (ele.pt > 1000.0),
                            1.0,
                            correct_map[_ele_map][sf.split(" ")[2]].evaluate(
                                sf.split(" ")[1],
                                "sf",
                                correct_map["EGM_cfg"][sf],
                                ele_etaSC,
                                ele_pt,
                                ele.phi,
                            ),
                        )

                        if syst:
                            sfs_up = np.where(
                                masknone | (ele.pt > 1000.0),
                                1.0,
                                correct_map[_ele_map][sf.split(" ")[2]].evaluate(
                                    sf.split(" ")[1],
                                    "sfup",
                                    correct_map["EGM_cfg"][sf],
                                    ele_etaSC,
                                    ele_pt,
                                    ele.phi,
                                ),
                            )
                            sfs_down = np.where(
                                masknone | (ele.pt > 1000.0),
                                1.0,
                                correct_map[_ele_map][sf.split(" ")[2]].evaluate(
                                    sf.split(" ")[1],
                                    "sfdown",
                                    correct_map["EGM_cfg"][sf],
                                    ele_etaSC,
                                    ele_pt,
                                    ele.phi,
                                ),
                            )
                    else:
                        sfs = np.where(
                            masknone | (ele.pt > 1000.0),
                            1.0,
                            correct_map[_ele_map][sf.split(" ")[2]].evaluate(
                                sf.split(" ")[1],
                                "sf",
                                correct_map["EGM_cfg"][sf],
                                ele_etaSC,
                                ele_pt,
                            ),
                        )

                        if syst:
                            sfs_up = np.where(
                                masknone | (ele.pt > 1000.0),
                                1.0,
                                correct_map[_ele_map][sf.split(" ")[2]].evaluate(
                                    sf.split(" ")[1],
                                    "sfup",
                                    correct_map["EGM_cfg"][sf],
                                    ele_etaSC,
                                    ele_pt,
                                ),
                            )
                            sfs_down = np.where(
                                masknone | (ele.pt > 1000.0),
                                1.0,
                                correct_map[_ele_map][sf.split(" ")[2]].evaluate(
                                    sf.split(" ")[1],
                                    "sfdown",
                                    correct_map["EGM_cfg"][sf],
                                    ele_etaSC,
                                    ele_pt,
                                ),
                            )

            else:
                if "ele_Trig" in sf:
                    sfs = np.where(
                        masknone, 1.0, correct_map["EGM_custom"][sf_type](ele_pt)
                    )
                    if syst:
                        sfs_up = np.where(
                            masknone,
                            1.0,
                            correct_map["EGM_custom"][sf_type](ele_pt)
                            + correct_map["EGM_custom"][f"{sf_type}_error"](ele_pt),
                        )
                        sfs_down = np.where(
                            masknone,
                            1.0,
                            correct_map["EGM_custom"][sf_type](ele_pt)
                            - correct_map["EGM_custom"][f"{sf_type}_error"](ele_pt),
                        )
                elif "ele" in sf:
                    sfs = np.where(
                        masknone,
                        1.0,
                        correct_map["EGM_custom"][sf_type](ele_etaSC, ele_pt),
                    )
                    if syst:
                        sfs_up = np.where(
                            masknone,
                            1.0,
                            correct_map["EGM_custom"][sf_type](ele_etaSC, ele_pt)
                            + correct_map["EGM_custom"][f"{sf_type}_error"](
                                ele_etaSC, ele_pt
                            ),
                        )
                        sfs_down = np.where(
                            masknone,
                            1.0,
                            correct_map["EGM_custom"][sf_type](ele_etaSC, ele_pt)
                            - correct_map["EGM_custom"][f"{sf_type}_error"](
                                ele_etaSC, ele_pt
                            ),
                        )

            sfs_alle = sfs_alle * sfs
            if syst:
                sfs_alle_down = sfs_alle_down * sfs_down
                sfs_alle_up = sfs_alle_up * sfs_up

        sfname = sf.split(" ")[0]
        if syst:
            weights.add(sfname, sfs_alle, sfs_alle_up, sfs_alle_down)
        else:
            weights.add(sfname, sfs_alle)

    return weights


def muSFs(mu, correct_map, weights, syst=False, isHLT=False):
    allmu = mu if mu.ndim > 1 else ak.singletons(mu)
    for sf in correct_map["MUO_cfg"].keys():
        ## Only apply SFs for lepton pass HLT filter
        if not isHLT and "HLT" in sf:
            continue
        if "low" in sf:
            continue
        sfs_allmu, sfs_allmu_up, sfs_allmu_down = (
            np.ones_like(allmu[:, 0].pt),
            np.ones_like(allmu[:, 0].pt),
            np.ones_like(allmu[:, 0].pt),
        )
        sf_type = sf[: sf.find(" ")]
        for nmu in range(ak.num(allmu.pt)[0]):
            mu = allmu[:, nmu]
            masknone = ak.is_none(mu.pt)
            mu_pt = np.clip(mu.pt, 15.0, 199.9)
            mu_eta = np.clip(np.abs(mu.eta), 0.0, 2.4)
            sfs = 1.0
            if "correctionlib" in str(type(correct_map["MUO"])):
                sfs = np.where(
                    masknone,
                    1.0,
                    correct_map["MUO"][correct_map["MUO_cfg"][sf]].evaluate(
                        mu_eta, mu_pt, "nominal"
                    ),
                )

                if syst:
                    sf_unc = np.where(
                        masknone,
                        0.0,
                        correct_map["MUO"][correct_map["MUO_cfg"][sf]].evaluate(
                            mu_eta, mu_pt, "syst"
                        ),
                    )
                    sfs_up, sfs_down = 1.0 + sf_unc, 1.0 - sf_unc
            else:
                if "mu" in sf:
                    sfs = np.where(
                        masknone, 1.0, correct_map["MUO_cfg"][sf_type](mu_eta, mu_pt)
                    )
                    if syst:
                        sfs_up = np.where(
                            masknone,
                            1.0,
                            sfs
                            + correct_map["MUO_custom"][f"{sf_type}_error"](
                                mu_eta, mu_pt
                            ),
                        )
                        sfs_down = np.where(
                            masknone,
                            1.0,
                            sfs
                            - correct_map["MUO_custom"][f"{sf_type}_error"](
                                mu_eta, mu_pt
                            ),
                        )

            sfs_allmu = sfs_allmu * sfs
            if syst:
                sfs_allmu_down = sfs_allmu_down * sfs_down
                sfs_allmu_up = sfs_allmu_up * sfs_up

        if syst:
            weights.add(sf.split(" ")[0], sfs_allmu, sfs_allmu_up, sfs_allmu_down)
        else:
            weights.add(sf.split(" ")[0], sfs_allmu)

    return weights


def jmar_sf(jet, correct_map, weights, syst=False):
    alljet = jet if jet.ndim > 1 else ak.singletons(jet)
    for sf in correct_map["JMAR_cfg"].keys():
        sfs_all, sfs_all_up, sfs_all_down = (
            np.ones_like(alljet[:, 0].pt),
            np.ones_like(alljet[:, 0].pt),
            np.ones_like(alljet[:, 0].pt),
        )
        for njet in range(ak.num(alljet.pt)[0]):
            jet = alljet[:, njet]
            jet_eta = ak.fill_none(jet.eta, -2.5)
            jet_pt = ak.fill_none(jet.pt, 20)
            masknone = ak.is_none(jet.pt)
            # PU Jet ID applied only jet pT<50GeV
            if sf == "PUJetID_eff":
                jet_pt = np.where(jet.pt > 50, 20, jet.pt)
                masknone = (ak.is_none(jet.pt)) & (jet.pt > 50)
            if "correctionlib" in str(type(correct_map["JMAR"])):
                sfs = np.where(
                    masknone,
                    1.0,
                    correct_map["JMAR"][sf].evaluate(
                        jet_eta,
                        jet_pt,
                        "nom",
                        correct_map["JMAR_cfg"][sf],
                    ),
                )
                if syst:
                    sfs_up = np.where(
                        masknone,
                        1.0,
                        correct_map["JMAR"][sf].evaluate(
                            jet_eta,
                            jet_pt,
                            "up",
                            correct_map["JMAR_cfg"][sf],
                        ),
                    )
                    sfs_down = np.where(
                        masknone,
                        1.0,
                        correct_map["JMAR"][sf].evaluate(
                            jet_eta,
                            jet_pt,
                            "down",
                            correct_map["JMAR_cfg"][sf],
                        ),
                    )
                    sfs_all_up = sfs_up * sfs_all_up
                    sfs_all_down = sfs_down * sfs_all_down
            sfs_all = sfs * sfs_all
        if syst:
            weights.add(sf, sfs_all, sfs_all_up, sfs_all_down)
        else:
            weights.add(sf, sfs_all)


def add_pdf_weight(weights, pdf_weights, isSyst=False):
    nom = np.ones(len(weights.weight()))
    up = np.ones(len(weights.weight()))
    down = np.ones(len(weights.weight()))

    # NNPDF31_nnlo_hessian_pdfas
    # https://lhapdfsets.web.cern.ch/current/NNPDF31_nnlo_hessian_pdfas/NNPDF31_nnlo_hessian_pdfas.info
    if pdf_weights is not None and "306000 - 306102" in pdf_weights.__doc__:
        # Hessian PDF weights
        # Eq. 21 of https://arxiv.org/pdf/1510.03865v1.pdf
        arg = pdf_weights[:, 1:-2] - np.ones((len(weights.weight()), 100))
        summed = ak.sum(np.square(arg), axis=1)
        pdf_unc = np.sqrt((1.0 / 99.0) * summed)

        # alpha_S weights
        # Eq. 27 of same ref
        as_unc = 0.5 * (pdf_weights[:, 102] - pdf_weights[:, 101])

        # PDF + alpha_S weights
        # Eq. 28 of same ref
        pdfas_unc = np.sqrt(np.square(pdf_unc) + np.square(as_unc))
        if isSyst != False:
            weights.add("PDF_weight", nom, pdf_unc + nom)
            weights.add("aS_weight", nom, as_unc + nom)
            weights.add("PDFaS_weight", nom, pdfas_unc + nom)

        else:
            weights.add("PDF_weight", nom)
            weights.add("aS_weight", nom)
            weights.add("PDFaS_weight", nom)
    else:
        warnings.warn("PDF weights are not available")
        weights.add("aS_weight", nom, up, down)
        weights.add("PDF_weight", nom, up, down)
        weights.add("PDFaS_weight", nom, up, down)


# https://twiki.cern.ch/twiki/bin/viewauth/CMS/TopPtReweighting#TOP_PAG_corrections_based_on_the
def top_pT_sf_formula(pt):
    return 0.103 * np.exp(-0.0118 * pt) - 0.000134 * pt + 0.973


def top_pT_reweighting(gen):
    #     """
    #     Apply this SF only to TTbar datasets! Updated to latest suggestion
    #     Documentation:
    #         - https://twiki.cern.ch/twiki/bin/viewauth/CMS/TopPtReweighting
    #         - https://twiki.cern.ch/twiki/bin/viewauth/CMS/TopPtReweighting#TOP_PAG_corrections_based_on_the
    #     """
    top = gen[(gen.pdgId == 6) & gen.hasFlags(["isLastCopy"])]
    anti_top = gen[(gen.pdgId == -6) & gen.hasFlags(["isLastCopy"])]
    return np.sqrt(
        top_pT_sf_formula(ak.flatten(top.pt, axis=-1))
        * top_pT_sf_formula(ak.flatten(anti_top.pt, axis=-1))
    )


# Jennet adds PS weights
# https://github.com/andrzejnovak/boostedhiggs/blob/master/boostedhiggs/corrections.py#L88-L108
def add_ps_weight(weights, ps_weights, isSyst=False):
    nom = np.ones(len(weights.weight()))
    up_isr = np.ones(len(weights.weight()))
    down_isr = np.ones(len(weights.weight()))
    up_fsr = np.ones(len(weights.weight()))
    down_fsr = np.ones(len(weights.weight()))

    if ps_weights is not None and isSyst != False:
        if len(ps_weights[0]) == 4:
            up_isr = ps_weights[:, 0]
            down_isr = ps_weights[:, 2]
            up_fsr = ps_weights[:, 1]
            down_fsr = ps_weights[:, 3]
            weights.add("UEPS_ISR", nom, up_isr, down_isr)
            weights.add("UEPS_FSR", nom, up_fsr, down_fsr)

        else:
            warnings.warn(f"PS weight vector has length {len(ps_weights[0])}")
            weights.add("UEPS_FSR", nom, nom, nom)


def add_scalevar_weight(weights, lhe_weights, isSyst=False):
    """
    Twiki: https://twiki.cern.ch/twiki/bin/viewauth/CMS/TopSystematics#Factorization_and_renormalizatio

    __doc__:
    ['LHE scale variation weights (w_var / w_nominal)',
    ' [0] is renscfact=0.5d0 facscfact=0.5d0 ',
    ' [1] is renscfact=0.5d0 facscfact=1d0 ',
    ' [2] is renscfact=0.5d0 facscfact=2d0 ',
    ' [3] is renscfact=1d0 facscfact=0.5d0 ',
    ' [4] is renscfact=1d0 facscfact=1d0 ',
    ' [5] is renscfact=1d0 facscfact=2d0 ',
    ' [6] is renscfact=2d0 facscfact=0.5d0 ',
    ' [7] is renscfact=2d0 facscfact=1d0 ',
    ' [8] is renscfact=2d0 facscfact=2d0 ']
    """

    nom = np.ones(len(weights.weight()))
    if isSyst != False:
        if len(lhe_weights) > 0:
            if len(lhe_weights[0]) == 9:
                nom = lhe_weights[:, 4]
                weights.add(
                    "scalevar_muR",
                    nom,
                    lhe_weights[:, 1] / nom,
                    lhe_weights[:, 7] / nom,
                )
                weights.add(
                    "scalevar_muF",
                    nom,
                    lhe_weights[:, 3] / nom,
                    lhe_weights[:, 5] / nom,
                )
                weights.add(
                    "scalevar_muR_muF", nom, lhe_weights[:, 0], lhe_weights[:, 8]
                )
            elif len(lhe_weights[0]) > 1:
                print("Scale variation vector has length ", len(lhe_weights[0]))
        else:
            warnings.warn(
                "LHE scale variation weights are not available, put nominal weights"
            )
            weights.add("scalevar_muR", nom, nom, nom)
            weights.add("scalevar_muF", nom, nom, nom)
            weights.add("scalevar_muR_muF", nom, nom, nom)

    else:
        weights.add("scalevar_3pt", nom)


# JP calibration utility
class JPCalibHandler(object):
    def __init__(self, year, campaign, isRealData, dataset, isSyst=False):
        """
        A tool for calculating the track probability and jet probability
            campaign: campaign name
            isRealData: whether the dataset is real data
            dataset: dataset name from events.metadata["dataset"]
        """
        if "JPCalib" not in config[campaign].keys():
            templates = uproot.open(
                "src/BTVNanoCommissioning/data/JPCalib/Summer22Run3/calibeHistoWrite_MC2022_NANO130X_v2.root"
            )
        else:
            if isRealData:
                if isSyst is not False:
                    filename = config[campaign]["JPCalib"]["MC"]
                else:
                    filename = "default"
                    for key in config[campaign]["JPCalib"]:
                        if key in dataset:
                            filename = config[campaign]["JPCalib"][key]
                            break
                    if filename == "default":
                        raise ValueError(f"No JPCalib file found for dataset {dataset}")
            else:
                filename = config[campaign]["JPCalib"]["MC"]

            templates = uproot.open(
                f"src/BTVNanoCommissioning/data/JPCalib/{campaign}/{filename}"
            )
        self.ipsig_histo_val = np.array(
            [templates[f"histoCat{i}"].values() for i in range(10)]
        )
        self.ipsig_histo_tot = np.sum(self.ipsig_histo_val, axis=1)
        self.values_cumsum = np.cumsum(self.ipsig_histo_val[:, ::-1], axis=1)[:, ::-1]
        self.edges = templates["histoCat0"].axes[0].edges()

    def flatten(self, array):
        """
        Get the fully flattened array and its layout for each layer
        """
        layouts = []
        array_fl = array
        while str(ak.type(array_fl)).count("*") > 1:
            layouts.append(ak.num(array_fl))
            array_fl = ak.flatten(array_fl)
        return array_fl, layouts

    def unflatten(self, array_fl, layouts):
        """
        Recover a flattened array using the original layouts
        """

        array = array_fl
        for layout in layouts[::-1]:
            array = ak.unflatten(array, layout)
        return array

    def calc_track_proba(self, ipsig: ak.Array, cat: ak.Array):
        """
        Calculate the track probability from the integral of the track IPsig templates, given the IPsig and category.
        Reference code: https://github.com/cms-sw/cmssw/blob/CMSSW_13_0_X/RecoBTag/TrackProbability/src/HistogramProbabilityEstimator.cc
            ipsig: IP significance array
            cat: category array (0-9)
        """

        if ak.any(cat < 0) or ak.any(cat > 9):
            raise ValueError("Category out of range [0, 9]")

        # get the fully flattened array of the input while storing its layouts for later recovery
        ipsig_fl, layouts = self.flatten(ipsig)
        cat_fl = ak.flatten(cat, axis=None)

        # index of the IPsig bins
        ipsig_fl = abs(ipsig_fl)
        ipsig_fl_index = np.minimum(
            np.searchsorted(self.edges, ipsig_fl), self.ipsig_histo_val.shape[1] - 1
        )

        # retrieve the cumsum value (\int_{ipsig}^{inf} p(ipsig') d(ipsig')) from the correct template
        ipsig_cumsum_fl = self.values_cumsum[cat_fl, ipsig_fl_index]

        # calculate the track probability as (\int_{ipsig}^{inf} ..) / (\int_{0}^{inf} ..) * sign(IPsig)
        proba_fl = (ipsig_cumsum_fl / self.ipsig_histo_tot[cat_fl]) * np.sign(ipsig_fl)

        # recover the original layout
        proba = self.unflatten(proba_fl, layouts)
        return proba

    def calc_jet_proba(self, proba):
        # Calculate jet probability (JP)
        # according to jetProbability func in https://github.com/cms-sw/cmssw/blob/CMSSW_13_0_X/RecoBTag/ImpactParameter/interface/TemplatedJetProbabilityComputer.h

        # minium proba = 0.5%
        proba = np.maximum(proba, 0.005)  # dim: (evt, jet, trk)

        ntrk = ak.num(proba, axis=-1)  # dim: (evt, jet), the number of tracks in a jet
        prodproba_log = ak.sum(
            np.log(proba), axis=-1
        )  # dim: (evt, jet), the log(Π(proba)) of all tracks in a jet
        prodproba_log_m_log = ak.where(
            (ak.num(proba, axis=-1) >= 2) & (prodproba_log < 0),
            np.log(-prodproba_log),
            0,
        )  # log(-logΠ), if >=2 tracks in a jet

        # now calculating Σ_tr{0..N-1} ((-logΠ)^tr / tr!)
        trk_index = ak.local_index(proba)
        fact_array = ak.concatenate(
            [
                [1.0],
                np.arange(1, max(5, ak.max(trk_index) + 1), dtype=np.float64).cumprod(),
            ]
        )  # construct a factorial array
        trk_index_fl, _layouts = self.flatten(trk_index)
        lfact = self.unflatten(
            fact_array[trk_index_fl], _layouts
        )  # dim: (evt, jet, trk), nested factorial array given the track index

        prob = ak.sum(
            np.exp(trk_index * prodproba_log_m_log - np.log(lfact)), axis=-1
        )  # dim: (evt, jet), Σ_tr{0..N-1} ((-logΠ)^tr / tr!)

        prob_jet = np.minimum(
            np.exp(np.maximum(np.log(np.maximum(prob, 1e-30)) + prodproba_log, -30.0)),
            1.0,
        )  # dim: (evt, jet), calculating Π * Σ_tr{0..N-1} ((-logΠ)^tr / tr!)

        prob_jet = ak.where(prodproba_log < 0, prob_jet, 1.0)
        prob_jet = np.maximum(prob_jet, 1e-30)

        return prob_jet


def common_shifts(self, events):
    """
    Apply common shifts to a events(mostly affect energy resolution/scale of objects).

    This function applies common shifts to the input DataFrame based on the specified shift type.
    It modifies the DataFrame in place to reflect the systematic variations/dedicated corrections.
    This includes JERC, Rochester (Run 2), muon scale & smearing (SS), and electron SS corrections.

    Scale/Resolution Corrections:
    Construct a shift list with tuples of (obj_dict, shift_name).
    These corrections are applied independently on all objects by updating the contents of the branch.
    Normally done before selection to apply updated objects.
    Uncertainties are handled by updating object collections with up/down variations.

    Example for Shift List:
    ```python
    # nominal correction
    shift = [({"Jet": jets, "MET": met, "Muon": muon, "Electron": ele}, None)]
    # add variations
    shifts += [
                    (
                        {
                            "Jet": jets.JES_Total.up,
                            "MET": met.JES_Total.up,
                        },
                        "JESUp",
                    )]
    shifts += [
                    (
                        {
                            "Jet": jets.JES_Total.down,
                            "MET": met.JES_Total.down,
                        },
                        "JESDown",
                    )]
    ```

    Different treatment for weights and scale/resolution shifts is necessary
    to ensure accurate corrections and uncertainties are applied to the data.

    Parameters:
    self (dict): The configuration dictionary from SF_map containing the scale factors and other settings.
    events (events): The input events containing the data to be shifted.

    Returns:
    pandas.DataFrame: The DataFrame with the applied systematic shifts.
    """

    isRealData = not hasattr(events, "genWeight")
    dataset = events.metadata["dataset"]

    shifts = []

    if "JME" in self.SF_map.keys():
        syst_JERC = self.isSyst
        if self.isSyst == "JERC_split":
            syst_JERC = "split"
        shifts = JME_shifts(
            shifts,
            self.SF_map,
            events,
            self._year,
            self._campaign,
            isRealData,
            syst_JERC,
        )
    else:
        ## Using PFMET
        if int(self._year) < 2020:
            shifts = [
                (
                    {
                        "Jet": events.Jet,
                        "MET": events.MET,
                    },
                    None,
                )
            ]
        ## Using PuppiMET
        else:
            shifts = [
                (
                    {
                        "Jet": events.Jet,
                        "MET": events.PuppiMET,
                    },
                    None,
                )
            ]

    if "roccor" in self.SF_map.keys():
        shifts = Roccor_shifts(shifts, self.SF_map, events, isRealData, False)
    elif "muonSS" in self.SF_map.keys():
        shifts = MUO_shifts(shifts, self.SF_map, events, isRealData, False)
    else:
        for shift in shifts:
            shift[0]["Muon"] = events.Muon

    if "electronSS" in self.SF_map.keys():
        shifts = EGM_shifts(shifts, self.SF_map, events, isRealData, False)
    else:
        for shift in shifts:
            shift[0]["Electron"] = events.Electron

    # Apply jet veto
    if "jetveto" in self.SF_map.keys():
        jet_veto = jetveto(events.Jet, self.SF_map)
        event_veto = ak.any(jet_veto > 0, axis=1)
        vetoed_events = events[~event_veto]
        for collections, _ in shifts:
            for key in collections:
                collections[key] = collections[key][~event_veto]
    else:
        vetoed_events = events

    return vetoed_events, shifts


# common weights
def weight_manager(pruned_ev, SF_map, isSyst):
    """
    Example for Scaling Factors (SFs):
    ```python
    # evaluation depends on file types...
    ## add SFs & uncertainties to weight function
    weights.add(sf.split(" ")[0], sfs_alle, sfs_alle_up, sfs_alle_down)
    """
    weights = Weights(len(pruned_ev), storeIndividual=True)
    # Gen info
    if "genWeight" in pruned_ev.fields:
        weights.add("genweight", pruned_ev.genWeight)
    if "PSWeight" in pruned_ev.fields:
        # PS ISR/FSR weights
        add_ps_weight(weights, pruned_ev.PSWeight, isSyst)
    if "LHEPdfWeight" in pruned_ev.fields:
        add_pdf_weight(weights, pruned_ev.LHEPdfWeight, isSyst)
    if "LHEScaleWeight" in pruned_ev.fields:
        add_scalevar_weight(weights, pruned_ev.LHEScaleWeight, isSyst)
    if "TT" in pruned_ev.metadata["dataset"]:
        weights.add(
            "ttbar_weight",
            top_pT_reweighting(pruned_ev.GenPart),
            (
                top_pT_reweighting(pruned_ev.GenPart)
                - ak.ones_like(top_pT_reweighting(pruned_ev.GenPart))
            )
            * 2.0
            + ak.ones_like(top_pT_reweighting(pruned_ev.GenPart)),
        )
        if isSyst != False:
            weights.add(
                "ttbar_weight",
                top_pT_reweighting(pruned_ev.GenPart),
                (
                    top_pT_reweighting(pruned_ev.GenPart)
                    - ak.ones_like(top_pT_reweighting(pruned_ev.GenPart))
                )
                * 2.0,
                ak.ones_like(top_pT_reweighting(pruned_ev.GenPart)),
            )

    if "hadronFlavour" in pruned_ev.Jet.fields:
        syst_wei = True if isSyst != False else False
        if "LUM" in SF_map.keys():
            puwei(
                pruned_ev.Pileup.nTrueInt,
                SF_map,
                weights,
                syst_wei,
            )
        if "MUO" in SF_map.keys() and "SelMuon" in pruned_ev.fields:
            muSFs(pruned_ev.SelMuon, SF_map, weights, syst_wei, False)
        if "EGM" in SF_map.keys() and "SelElectron" in pruned_ev.fields:
            eleSFs(pruned_ev.SelElectron, SF_map, weights, syst_wei, False)
        if "BTV" in SF_map.keys() and "SelJet" in pruned_ev.fields:
            btagSFs(pruned_ev.SelJet, SF_map, weights, "DeepJetC", syst_wei)
            btagSFs(pruned_ev.SelJet, SF_map, weights, "DeepJetB", syst_wei)
            btagSFs(pruned_ev.SelJet, SF_map, weights, "DeepCSVB", syst_wei)
            btagSFs(pruned_ev.SelJet, SF_map, weights, "DeepCSVC", syst_wei)

    return weights<|MERGE_RESOLUTION|>--- conflicted
+++ resolved
@@ -521,23 +521,6 @@
     return input_values
 
 
-<<<<<<< HEAD
-cset_jersmear_paths = [
-    "/cvmfs/cms-griddata.cern.ch/cat/metadata/JME/JER-Smearing/latest/jer_smear.json.gz",
-    "/cvmfs/cms-griddata.cern.ch/cat/metadata/JME/jer_smear.json.gz",
-]
-for _jersmear_path in cset_jersmear_paths:
-    if os.path.exists(_jersmear_path):
-        cset_jersmear = correctionlib.CorrectionSet.from_file(_jersmear_path)
-        break
-else:
-    warnings.warn(
-        "JER smearing JSON not found in CVMFS. JER smearing corrections will be disabled.",
-        RuntimeWarning,
-        stacklevel=2,
-    )
-    cset_jersmear = {"JERSmear": None}
-=======
 cset_jersmear = (
     correctionlib.CorrectionSet.from_file(
         f"/cvmfs/cms.cern.ch/rsync/cms-nanoAOD/jsonpog-integration/POG/JME/jer_smear.json.gz"
@@ -545,7 +528,6 @@
     if os.path.exists(f"/cvmfs/cms.cern.ch/rsync/cms-nanoAOD/jsonpog-integration/POG/JME/jer_smear.json.gz")
     else {"JERSmear": None}
 )
->>>>>>> 1ef82040
 sf_jersmear = cset_jersmear["JERSmear"]
 
 
