--- conflicted
+++ resolved
@@ -36,16 +36,14 @@
     ptratio_axis = Hist.axis.Regular(50, 0, 1, name="ratio", label="ratio")
     n_axis = Hist.axis.Integer(0, 10, name="n", label="N obj")
     osss_axis = Hist.axis.IntCategory([1, -1], name="osss", label="OS(+)/SS(-)")
-<<<<<<< HEAD
-
-=======
->>>>>>> 2740c92c
+
     ### Workflow specific
     if "example" == workflow:
         obj_list = [
             "jet",
             "mu",
         ]  # store basic 4-vector, pt,eta, phi, mass for the object
+        _hist_dict[f"dr_mujet0"] = Hist.Hist(
         _hist_dict[f"dr_mujet0"] = Hist.Hist(
             syst_axis, flav_axis, dr_axis, Hist.storage.Weight()
         )  # create cutstomize histogram
@@ -56,9 +54,19 @@
         #     syst_axis, flav_axis, dr_SV_axis, Hist.storage.Weight()
         # )x
         # _hist_dict["nJetSVs"] = Hist.Hist(syst_axis, n_axis, Hist.storage.Weight())
+        # FIXME: commented SVJet related histogram until fixing linkinf of BTVNano
+        # _hist_dict["dr_SVjet0"] = Hist.Hist(
+        #     syst_axis, flav_axis, dr_SV_axis, Hist.storage.Weight()
+        # )x
+        # _hist_dict["nJetSVs"] = Hist.Hist(syst_axis, n_axis, Hist.storage.Weight())
 
     elif "QCD_smu" == workflow:
         obj_list = ["jet0", "hl", "soft_l"]
+        # _hist_dict["dr_SVjet0"] = Hist.Hist(
+        #     syst_axis, flav_axis, dr_SV_axis, Hist.storage.Weight()
+        # )
+        # _hist_dict["nJetSVs"] = Hist.Hist(syst_axis, n_axis, Hist.storage.Weight())
+        _hist_dict["nmujet"] = Hist.Hist(syst_axis, n_axis, Hist.storage.Weight())
         # _hist_dict["dr_SVjet0"] = Hist.Hist(
         #     syst_axis, flav_axis, dr_SV_axis, Hist.storage.Weight()
         # )
@@ -68,6 +76,9 @@
         _hist_dict["dr_lmujetsmu"] = Hist.Hist(
             syst_axis, flav_axis, dr_s_axis, Hist.storage.Weight()
         )
+        _hist_dict["dr_lmujetsmu"] = Hist.Hist(
+            syst_axis, flav_axis, dr_s_axis, Hist.storage.Weight()
+        )
         for i in ["soft_l"]:
             if i == "soft_l":
                 _hist_dict[f"soft_l_pfRelIso04_all"] = Hist.Hist(
@@ -85,6 +96,7 @@
             _hist_dict[f"{i}_ptratio"] = Hist.Hist(
                 syst_axis, flav_axis, ptratio_axis, Hist.storage.Weight()
             )
+        _hist_dict["dr_lmusmujetsmu"] = Hist.Hist(
         _hist_dict["dr_lmusmujetsmu"] = Hist.Hist(
             syst_axis, flav_axis, dr_s_axis, Hist.storage.Weight()
         )
@@ -221,7 +233,10 @@
             )
             _hist_dict[f"{i}_dz"] = Hist.Hist(syst_axis, dz_axis, Hist.storage.Weight())
 
+
     elif "ctag_ttdilep_sf" in workflow:
+        obj_list = ["hl", "sl", "soft_l", "MET", "dilep", "lmujet"]
+        _hist_dict["dilep_mass"] = Hist.Hist(
         obj_list = ["hl", "sl", "soft_l", "MET", "dilep", "lmujet"]
         _hist_dict["dilep_mass"] = Hist.Hist(
             syst_axis,
@@ -240,6 +255,7 @@
         )
         # delta R between soft muon and hard muon
         _hist_dict["dr_hmusmu"] = Hist.Hist(syst_axis, dr_axis, Hist.storage.Weight())
+        _hist_dict["dr_hmusmu"] = Hist.Hist(syst_axis, dr_axis, Hist.storage.Weight())
         for i in ["hl", "sl", "soft_l"]:
             if i == "soft_l":
                 _hist_dict[f"soft_l_pfRelIso04_all"] = Hist.Hist(
@@ -260,6 +276,10 @@
                     _hist_dict[f"{i}_pfRelIso03_all"] = Hist.Hist(
                         syst_axis, iso_axis, Hist.storage.Weight()
                     )
+                else:
+                    _hist_dict[f"{i}_pfRelIso03_all"] = Hist.Hist(
+                        syst_axis, iso_axis, Hist.storage.Weight()
+                    )
                 _hist_dict[f"{i}_dxy"] = Hist.Hist(
                     syst_axis, qcddxy_axis, Hist.storage.Weight()
                 )
@@ -271,6 +291,8 @@
                 syst_axis, flav_axis, ptratio_axis, Hist.storage.Weight()
             )
     elif "ctag_ttsemilep_sf" in workflow:
+        obj_list = ["hl", "soft_l", "MET", "dilep", "mujet"]
+        _hist_dict["dilep_mass"] = Hist.Hist(
         obj_list = ["hl", "soft_l", "MET", "dilep", "mujet"]
         _hist_dict["dilep_mass"] = Hist.Hist(
             syst_axis,
@@ -278,6 +300,7 @@
             Hist.storage.Weight(),
         )
 
+
         # delta R between soft muon and mu-jet
         _hist_dict["dr_lmujetsmu"] = Hist.Hist(
             syst_axis, flav_axis, dr_s_axis, Hist.storage.Weight()
@@ -287,6 +310,7 @@
             syst_axis, flav_axis, dr_axis, Hist.storage.Weight()
         )
         # delta R between hard muon and soft-muon
+        _hist_dict["dr_hmusmu"] = Hist.Hist(syst_axis, dr_axis, Hist.storage.Weight())
         _hist_dict["dr_hmusmu"] = Hist.Hist(syst_axis, dr_axis, Hist.storage.Weight())
         for i in ["hl", "soft_l"]:
             if i == "soft_l":
@@ -321,6 +345,7 @@
             Hist.storage.Weight(),
         )
         _hist_dict["dilep_mass"] = Hist.Hist(
+        _hist_dict["dilep_mass"] = Hist.Hist(
             syst_axis,
             osss_axis,
             Hist.axis.Regular(50, 50, 100, name="mass", label="$m_{\\ell\\ell}$ [GeV]"),
@@ -345,6 +370,19 @@
             Hist.storage.Weight(),
         )
 
+        _hist_dict["w_pt"] = Hist.Hist(
+            syst_axis,
+            osss_axis,
+            Hist.axis.Regular(50, 0, 300, name="pT", label="$p_T^{\\ell\\nu}$ [GeV]"),
+            Hist.storage.Weight(),
+        )
+        _hist_dict["w_phi"] = Hist.Hist(
+            syst_axis,
+            osss_axis,
+            phi_axis,
+            Hist.storage.Weight(),
+        )
+
         # delta R between soft muon and mu-jet
         _hist_dict["dr_lmujetsmu"] = Hist.Hist(
             syst_axis, flav_axis, osss_axis, dr_s_axis, Hist.storage.Weight()
@@ -354,6 +392,7 @@
             syst_axis, flav_axis, osss_axis, dr_axis, Hist.storage.Weight()
         )
         # delta R between hard muon and soft-muon
+        _hist_dict["dr_hmusmu"] = Hist.Hist(
         _hist_dict["dr_hmusmu"] = Hist.Hist(
             syst_axis, osss_axis, dr_axis, Hist.storage.Weight()
         )
@@ -388,10 +427,15 @@
     elif "DY_sf" in workflow:
         obj_list = ["posl", "negl", "dilep", "jet0"]
         _hist_dict["dilep_mass"] = Hist.Hist(
+        obj_list = ["posl", "negl", "dilep", "jet0"]
+        _hist_dict["dilep_mass"] = Hist.Hist(
             syst_axis,
             Hist.axis.Regular(50, 50, 100, name="mass", label="$m_{\\ell\\ell}$ [GeV]"),
             Hist.storage.Weight(),
         )
+        _hist_dict["dr_poslnegl"] = Hist.Hist(syst_axis, dr_axis, Hist.storage.Weight())
+        _hist_dict["dr_posljet"] = Hist.Hist(syst_axis, dr_axis, Hist.storage.Weight())
+        _hist_dict["dr_negljet"] = Hist.Hist(syst_axis, dr_axis, Hist.storage.Weight())
         _hist_dict["dr_poslnegl"] = Hist.Hist(syst_axis, dr_axis, Hist.storage.Weight())
         _hist_dict["dr_posljet"] = Hist.Hist(syst_axis, dr_axis, Hist.storage.Weight())
         _hist_dict["dr_negljet"] = Hist.Hist(syst_axis, dr_axis, Hist.storage.Weight())
@@ -407,7 +451,6 @@
             _hist_dict[f"dr_{i}jet"] = Hist.Hist(
                 syst_axis, flav_axis, dr_axis, Hist.storage.Weight()
             )
-<<<<<<< HEAD
     elif "qgtag" in workflow:
         # Objects:
         # DY: ZCand (Tag), jet0 (Probe)
@@ -428,8 +471,6 @@
                 # Hist.axis.Regular(25, -5, 5, name="eta", label="$\eta$"),
                 # Hist.storage.Weight(),
             # )
-=======
->>>>>>> 2740c92c
 
     ### Common kinematic variables histogram creation
     if "Wc_sf" not in workflow:
@@ -445,6 +486,7 @@
                     )
                 else:
                     _hist_dict[f"{obj}_pt"] = Hist.Hist(
+                        syst_axis, flav_axis, pt_axis, Hist.storage.Weight()
                         syst_axis, flav_axis, pt_axis, Hist.storage.Weight()
                     )
                 _hist_dict[f"{obj}_eta"] = Hist.Hist(
@@ -508,6 +550,7 @@
                 else:
                     _hist_dict[f"{obj}_pt"] = Hist.Hist(
                         syst_axis, flav_axis, osss_axis, pt_axis, Hist.storage.Weight()
+                        syst_axis, flav_axis, osss_axis, pt_axis, Hist.storage.Weight()
                     )
                 _hist_dict[f"{obj}_eta"] = Hist.Hist(
                     syst_axis, flav_axis, osss_axis, eta_axis, Hist.storage.Weight()
@@ -529,6 +572,10 @@
                     _hist_dict[f"{obj}_eta"] = Hist.Hist(
                         syst_axis, osss_axis, eta_axis, Hist.storage.Weight()
                     )
+    if "QCD_sf" in workflow:
+        _hist_dict[f"{obj}_pt"] = Hist.Hist(
+            syst_axis, flav_axis, jpt_axis, Hist.storage.Weight()
+        )
     if "QCD_sf" in workflow:
         _hist_dict[f"{obj}_pt"] = Hist.Hist(
             syst_axis, flav_axis, jpt_axis, Hist.storage.Weight()
@@ -561,6 +608,22 @@
                 Hist.storage.Weight(),
             )
     ### JetSVs variables
+    ### FIXME: Commented out JetSV distrobution until btvnano is fixed
+    # SV_bininfo = SV_definitions()
+    # for d in SV_bininfo.keys():
+    #     ranges = SV_bininfo[d]["manual_ranges"]
+    #     binning = SV_bininfo[d]["bins"]
+    #     labels = (
+    #         SV_bininfo[d]["displayname"] + " [" + SV_bininfo[d]["inputVar_units"] + "]"
+    #         if SV_bininfo[d]["inputVar_units"] is not None
+    #         else SV_bininfo[d]["displayname"]
+    #     )
+    #     _hist_dict[d] = Hist.Hist(
+    #         syst_axis,
+    #         flav_axis,
+    #         Hist.axis.Regular(binning, ranges[0], ranges[1], name=d, label=labels),
+    #         Hist.storage.Weight(),
+    #     )
     ### FIXME: Commented out JetSV distrobution until btvnano is fixed
     # SV_bininfo = SV_definitions()
     # for d in SV_bininfo.keys():
@@ -580,6 +643,7 @@
     ### discriminators
     for disc in disc_list:
         if disc not in events.Jet.fields:
+        if disc not in events.Jet.fields:
             continue
         njet = 1
         if "ttdilep_sf" in workflow:
@@ -681,7 +745,6 @@
                         Hist.axis.Regular(40, 0, 2, name="discr", label=disc),
                         Hist.storage.Weight(),
                     )
-<<<<<<< HEAD
                 elif "QG" in disc or "UDS" in disc:
                     _hist_dict[f"{disc}_{i}"] = Hist.Hist(
                         syst_axis,
@@ -689,8 +752,6 @@
                         Hist.axis.Regular(50, 0, 1, name="discr", label=disc),
                         Hist.storage.Weight(),
                     )
-=======
->>>>>>> 2740c92c
     return _hist_dict
 
 
@@ -702,7 +763,6 @@
         "DeepJetC",
     ]  # exclude b-tag SFs for btag inputs
     # define Jet flavor
-<<<<<<< HEAD
     if "SelJet" in pruned_ev.fields:
         nj = 1 if type(pruned_ev.SelJet.pt[0]) == float else ak.count(pruned_ev.SelJet.pt)
     elif "Probe" in pruned_ev.fields:
@@ -711,9 +771,6 @@
         nj = ak.count(pruned_ev.Jet.pt)
     else:
         nj = 0
-=======
-    nj = 1 if type(pruned_ev.SelJet.pt[0]) == float else len(pruned_ev.SelJet.pt[0])
->>>>>>> 2740c92c
     if "hadronFlavour" in pruned_ev.SelJet.fields:
         isRealData = False
         genflavor = ak.values_astype(
@@ -928,7 +985,6 @@
                             discr=seljet[histname.replace(f"_{i}", "")],
                             weight=weight,
                         )
-<<<<<<< HEAD
             elif "Tag" in histname:
                 h.fill(
                     syst,
@@ -936,8 +992,6 @@
                     weight=weight,
                 )
 
-=======
->>>>>>> 2740c92c
 
         if "hl" in pruned_ev.fields:
             output["hl_ptratio"].fill(
