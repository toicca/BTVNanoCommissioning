import awkward as ak
import numpy as np


def HLT_helper(events, triggers):

    checkHLT = ak.Array([hasattr(events.HLT, _trig) for _trig in triggers])
    if ak.all(checkHLT == False):
        raise ValueError(
            "HLT paths:", triggers, " are all invalid in", events.metadata["dataset"]
        )
    elif ak.any(checkHLT == False):
        print(
            np.array(triggers)[~checkHLT], " not exist in", events.metadata["dataset"]
        )
    trig_arrs = [events.HLT[_trig] for _trig in triggers if hasattr(events.HLT, _trig)]
    req_trig = np.zeros(len(events), dtype="bool")
    for t in trig_arrs:
        req_trig = req_trig | t
    return req_trig


def jet_id(events, campaign, max_eta=2.5, min_pt=20):
    # Run 3 NanoAODs have a bug in jetId
    # Implement fix from:
    # https://twiki.cern.ch/twiki/bin/viewauth/CMS/JetID13p6TeV#nanoAOD_Flags
    # Note: this is only the jetId==6, ie. passJetIdTightLepVeto. Looser selection is not implemented.
    if campaign in ["Summer22", "Summer22EE", "Summer23", "Summer23BPix"]:
        # NanoV12
        jetid = ak.where(
            abs(events.Jet.eta) <= 2.7,
            (events.Jet.jetId >= 2)
            & (events.Jet.muEF < 0.8)
            & (events.Jet.chEmEF < 0.8),
            ak.where(
                (abs(events.Jet.eta) > 2.7) & (abs(events.Jet.eta) <= 3.0),
                (events.Jet.jetId >= 2) & (events.Jet.neHEF < 0.99),
                ak.where(
                    (abs(events.Jet.eta) > 3.0),
                    (events.Jet.jetId >= 2) & (events.Jet.neEmEF < 0.4),
                    ak.zeros_like(events.Jet.pt, dtype=bool),
                ),
            ),
        )
    elif campaign in ["Winter24", "Summer24"]:
        # NanoV13 & NanoV14 & NanoV15
        barrel = (
            (events.Jet.neHEF < 0.99)
            & (events.Jet.neEmEF < 0.9)
            & (events.Jet.chMultiplicity + events.Jet.neMultiplicity > 1)
            & (events.Jet.chHEF > 0.01)
            & (events.Jet.chMultiplicity > 0)
        )
        t1 = (events.Jet.neHEF < 0.9) & (events.Jet.neEmEF < 0.99)
        t2 = events.Jet.neHEF < 0.99
        endcap = (events.Jet.neMultiplicity >= 2) & (events.Jet.neEmEF < 0.4)

        jetid = ak.where(
            abs(events.Jet.eta) <= 2.6,
            barrel,
            ak.where(
                (abs(events.Jet.eta) > 2.6) & (abs(events.Jet.eta) <= 2.7),
                t1,
                ak.where(
                    (abs(events.Jet.eta) > 2.7) & (abs(events.Jet.eta) <= 3.0),
                    t2,
                    ak.where(
                        (abs(events.Jet.eta) > 3.0),
                        endcap,
                        ak.zeros_like(events.Jet.pt, dtype=bool),
                    ),
                ),
            ),
        )
        jetid = ak.where(
            np.abs(events.Jet.eta) <= 2.7,
            jetid & (events.Jet.muEF < 0.8) & (events.Jet.chEmEF < 0.8),
            jetid,
        )
    else:
        jetid = events.Jet.jetId >= 5

    jetid = ak.values_astype(jetid, np.bool)

    if campaign == "Rereco17_94X":
        # Use puId for Run2
        jetmask = (
            (events.Jet.pt > min_pt)
            & (abs(events.Jet.eta) <= max_eta)
            & (jetid)
            & ((events.Jet.pt > 50) | (events.Jet.puId >= 7))
        )
    else:
<<<<<<< HEAD
        jetmask = (events.Jet.pt > min_pt) & (
            abs(events.Jet.eta) <= max_eta
        )  # & (jetid)
=======
        jetmask = (events.Jet.pt > min_pt) & (abs(events.Jet.eta) <= max_eta) & (jetid)

>>>>>>> 1ef82040
    return jetmask


## FIXME: Electron cutbased Id & MVA ID not exist in Winter22Run3 sample
def ele_cuttightid(events, campaign):
    ele_etaSC = (
        events.Electron.eta + events.Electron.deltaEtaSC
        if "Summer24" not in campaign
        else events.Electron.superclusterEta
    )
    elemask = (
        (abs(ele_etaSC) < 1.4442) | ((abs(ele_etaSC) > 1.566) & (abs(ele_etaSC) < 2.5))
    ) & (events.Electron.cutBased > 3)
    return elemask


def ele_mvatightid(events, campaign):
    ele_etaSC = (
        events.Electron.eta + events.Electron.deltaEtaSC
        if "Summer24" not in campaign
        else events.Electron.superclusterEta
    )
    elemask = (
        (abs(ele_etaSC) < 1.4442) | ((abs(ele_etaSC) > 1.566) & (abs(ele_etaSC) < 2.5))
    ) & (events.Electron.mvaIso_WP80 > 0.5)
    return elemask


def softmu_mask(events, campaign, dxySigCut=0):
    softmumask = (
        (events.Muon.pt < 25)
        & (abs(events.Muon.eta) < 2.4)
        & (events.Muon.tightId > 0.5)
        & (events.Muon.pfRelIso04_all > 0.2)
        & (abs(events.Muon.dxy / events.Muon.dxyErr) > dxySigCut)
        & (events.Muon.jetIdx != -1)
    )
    return softmumask


def mu_idiso(events, campaign):
    mumask = (
        (abs(events.Muon.eta) < 2.4)
        & (events.Muon.tightId > 0.5)
        & (events.Muon.pfRelIso04_all <= 0.15)
    )
    return mumask


def btag_mu_idiso(events, campaign):
    mumask = (
        (abs(events.Muon.eta) < 2.4)
        & (events.Muon.tightId > 0.5)
        & (events.Muon.pfRelIso04_all < 0.12)
    )
    return mumask


def jet_cut(events, campaign, ptmin=180, ptmax=1e5, absetamin=0, absetamax=2.5):
    multijetmask = (
        (abs(events.Jet.eta) > absetamin)
        & (abs(events.Jet.eta) < absetamax)
        & (events.Jet.pt > ptmin)
        & (events.Jet.pt < ptmax)
        & (events.Jet.jetId >= 5)
    )
    return multijetmask


def MET_filters(events, campaign):
    # apply MET filter
    metfilter = ak.ones_like(events.run, dtype=bool)
    for flag in met_filters[campaign]["data" if "Run" else "mc"]:
        metfilter = events.Flag[flag] & metfilter
    ## Flag_ecalBadCalibFilter
    badjet = (
        (events.Jet.pt > 50)
        & (events.Jet.eta >= -0.5)
        & (events.Jet.eta <= -0.1)
        & (events.Jet.phi >= -2.1)
        & (events.Jet.phi <= -1.8)
        & ((events.Jet.neEmEF > 0.9) | (events.Jet.chEmEF > 0.9))
        & (events.Jet.delta_phi(events.PuppiMET) > 2.9)
    )
    ecalBadCalibFilter = (
        (ak.sum(badjet, axis=-1) >= 1)
        & (events.PuppiMET.pt > 100)
        & (events.run >= 362433)
        & (events.run <= 367144)
    )
    metfilter = metfilter & ~ecalBadCalibFilter
    return metfilter


def btag_wp(jets, year, campaign, tagger, borc, wp):
    WP = wp_dict(year, campaign)
    if borc == "b":
        jet_mask = jets[f"btag{tagger}B"] > WP[tagger]["b"][wp]
    else:
        jet_mask = (jets[f"btag{tagger}CvB"] > WP[tagger]["c"][wp][1]) & (
            jets[f"btag{tagger}CvL"] > WP[tagger]["c"][wp][0]
        )
    return jet_mask


btag_wp_dict = {
    "2022_Summer22": {
        "DeepFlav": {
            "b": {
                "No": 0.0,
                "L": 0.0583,
                "M": 0.3086,
                "T": 0.7183,
                "XT": 0.8111,
                "XXT": 0.9512,
            },
            "c": {
                "No": [0.0, 0.0],
                "L": [0.042, 0.208],  # CvL, then CvB
                "M": [0.108, 0.299],
                "T": [0.303, 0.243],
            },
        },
        "RobustParTAK4": {
            "b": {
                "No": 0.0,
                "L": 0.0849,
                "M": 0.4319,
                "T": 0.8482,
                "XT": 0.9151,
                "XXT": 0.9874,
            },
            "c": {
                "No": [0.0, 0.0],
                "L": [0.039, 0.068],
                "M": [0.117, 0.130],
                "T": [0.360, 0.095],
            },
        },
        "PNet": {
            "b": {
                "No": 0.0,
                "L": 0.047,
                "M": 0.245,
                "T": 0.6734,
                "XT": 0.7862,
                "XXT": 0.961,
            },
            "c": {
                "No": [0.0, 0.0],
                "L": [0.054, 0.181],
                "M": [0.160, 0.306],
                "T": [0.492, 0.259],
            },
        },
    },
    "2022_Summer22EE": {
        "DeepFlav": {
            "b": {
                "No": 0.0,
                "L": 0.0614,
                "M": 0.3196,
                "T": 0.73,
                "XT": 0.8184,
                "XXT": 0.9542,
            },
            "c": {
                "No": [0.0, 0.0],
                "L": [0.042, 0.206],  # CvL, then CvB
                "M": [0.108, 0.298],
                "T": [0.305, 0.241],
            },
        },
        "RobustParTAK4": {
            "b": {
                "No": 0.0,
                "L": 0.0897,
                "M": 0.451,
                "T": 0.8604,
                "XT": 0.9234,
                "XXT": 0.9893,
            },
            "c": {
                "No": [0.0, 0.0],
                "L": [0.039, 0.067],
                "M": [0.117, 0.128],
                "T": [0.358, 0.095],
            },
        },
        "PNet": {
            "b": {
                "No": 0.0,
                "L": 0.0499,
                "M": 0.2605,
                "T": 0.6915,
                "XT": 0.8033,
                "XXT": 0.9664,
            },
            "c": {
                "No": [0.0, 0.0],
                "L": [0.054, 0.182],
                "M": [0.160, 0.304],
                "T": [0.491, 0.258],
            },
        },
    },
    "2023_Summer23": {
        "DeepFlav": {
            "b": {
                "No": 0.0,
                "L": 0.0479,
                "M": 0.2431,
                "T": 0.6553,
                "XT": 0.7667,
                "XXT": 0.9459,
            },
            "c": {
                "No": [0.0, 0.0],
                "L": [0.042, 0.234],  # CvL, then CvB
                "M": [0.102, 0.322],
                "T": [0.250, 0.262],
                "XT": [0.371, 0.440],
            },
        },
        "RobustParTAK4": {
            "b": {
                "No": 0.0,
                "L": 0.0681,
                "M": 0.3487,
                "T": 0.7969,
                "XT": 0.8882,
                "XXT": 0.9883,
            },
            "c": {
                "No": [0.0, 0.0],
                "L": [0.038, 0.086],
                "M": [0.109, 0.153],
                "T": [0.308, 0.113],
                "XT": [0.469, 0.275],
            },
        },
        "PNet": {
            "b": {
                "No": 0.0,
                "L": 0.0358,
                "M": 0.1917,
                "T": 0.6172,
                "XT": 0.7515,
                "XXT": 0.9659,
            },
            "c": {
                "No": [0.0, 0.0],
                "L": [0.052, 0.220],
                "M": [0.148, 0.353],
                "T": [0.434, 0.300],
                "XT": [0.634, 0.549],
            },
        },
    },
    "2023_Summer23BPix": {
        "DeepFlav": {
            "b": {
                "No": 0.0,
                "L": 0.048,
                "M": 0.2435,
                "T": 0.6563,
                "XT": 0.7671,
                "XXT": 0.9483,
            },
            "c": {
                "No": [0.0, 0.0],
                "L": [0.042, 0.242],  # CvL, then CvB
                "M": [0.102, 0.328],
                "T": [0.250, 0.267],
                "XT": [0.371, 0.444],
            },
        },
        "RobustParTAK4": {
            "b": {
                "No": 0.0,
                "L": 0.0683,
                "M": 0.3494,
                "T": 0.7994,
                "XT": 0.8877,
                "XXT": 0.9883,
            },
            "c": {
                "No": [0.0, 0.0],
                "L": [0.038, 0.091],
                "M": [0.109, 0.157],
                "T": [0.308, 0.116],
                "XT": [0.469, 0.281],
            },
        },
        "PNet": {
            "b": {
                "No": 0.0,
                "L": 0.0359,
                "M": 0.1919,
                "T": 0.6133,
                "XT": 0.7544,
                "XXT": 0.9688,
            },
            "c": {
                "No": [0.0, 0.0],
                "L": [0.052, 0.228],
                "M": [0.149, 0.358],
                "T": [0.436, 0.303],
                "XT": [0.634, 0.5552],
            },
        },
    },
    "2024_Summer24": {
        "UParTAK4": {
            "b": {
                "No": 0.0,
                "L": 0.0246,
                "M": 0.1272,
                "T": 0.4648,
                "XT": 0.6298,
                "XXT": 0.9739,
            },
            "c": {
                "No": [0.0, 0.0],
                "L": [0.086, 0.233],  # CvL, then CvB
                "M": [0.291, 0.457],
                "T": [0.650, 0.421],
                "XT": [0.810, 0.736],
            },
        },
    },
}


import os, correctionlib


def wp_dict(year, campaign):
    """
    year :
    """
    # btag_wp_dicts={}
    cache_key = f"{year}_{campaign}"

    if cache_key in btag_wp_dict:
        return btag_wp_dict[cache_key]

    name_map = {
        "deepJet": "DeepFlav",
        "robustParticleTransformer": "RobustParTAK4",
        "particleNet": "PNet",
        "unifiedParticleTransformer": "UParTAK4",
    }

    wps_dict = {}
    if os.path.exists(
        f"/cvmfs/cms.cern.ch/rsync/cms-nanoAOD/jsonpog-integration/POG/BTV/{year}_{campaign}"
    ):
        btag = correctionlib.CorrectionSet.from_file(
            f"/cvmfs/cms.cern.ch/rsync/cms-nanoAOD/jsonpog-integration/POG/BTV/{year}_{campaign}/btagging.json.gz"
        )
        ctag = correctionlib.CorrectionSet.from_file(
            f"/cvmfs/cms.cern.ch/rsync/cms-nanoAOD/jsonpog-integration/POG/BTV/{year}_{campaign}/ctagging.json.gz"
        )
        tagger_list = [i for i in list(btag.keys()) if "wp_values" in i]

        if len(tagger_list) == 0:
            btag_wp_dict[cache_key] = wps_dict
            return wps_dict

        for tagger in tagger_list:
            wps_dict[name_map[tagger.replace("_wp_values", "")]] = {"b": {}, "c": {}}
            # Get b WPs
            bwp = btag[tagger].inputs[0].description.split("/")
            wps_dict[name_map[tagger.replace("_wp_values", "")]]["b"] = {
                wp: btag[tagger].evaluate(wp) for wp in bwp
            }
            # Get c WPs in [CvL, CvB]
            cwp = ctag[tagger].inputs[0].description.split("/")
            wps_dict[name_map[tagger.replace("_wp_values", "")]]["c"] = {
                wp: [ctag[tagger].evaluate(wp, "CvL"), ctag[tagger].evaluate(wp, "CvB")]
                for wp in cwp
            }
        btag_wp_dict[cache_key] = wps_dict
        return wps_dict

    else:
        btag_wp_dict[cache_key] = wps_dict
        return wps_dict


met_filters = {
    "2016preVFP_UL": {
        "data": [
            "goodVertices",
            "globalSuperTightHalo2016Filter",
            "HBHENoiseFilter",
            "HBHENoiseIsoFilter",
            "EcalDeadCellTriggerPrimitiveFilter",
            "BadPFMuonFilter",
            "eeBadScFilter",
        ],
        "mc": [
            "goodVertices",
            "globalSuperTightHalo2016Filter",
            "HBHENoiseFilter",
            "HBHENoiseIsoFilter",
            "EcalDeadCellTriggerPrimitiveFilter",
            "BadPFMuonFilter",
            "eeBadScFilter",
        ],
    },
    "2016postVFP_UL": {
        "data": [
            "goodVertices",
            "globalSuperTightHalo2016Filter",
            "HBHENoiseFilter",
            "HBHENoiseIsoFilter",
            "EcalDeadCellTriggerPrimitiveFilter",
            "BadPFMuonFilter",
            "BadPFMuonDzFilter",
            "eeBadScFilter",
        ],
        "mc": [
            "goodVertices",
            "globalSuperTightHalo2016Filter",
            "HBHENoiseFilter",
            "HBHENoiseIsoFilter",
            "EcalDeadCellTriggerPrimitiveFilter",
            "BadPFMuonFilter",
            "BadPFMuonDzFilter",
            "eeBadScFilter",
        ],
    },
    "2017_UL": {
        "data": [
            "goodVertices",
            "globalSuperTightHalo2016Filter",
            "HBHENoiseFilter",
            "HBHENoiseIsoFilter",
            "EcalDeadCellTriggerPrimitiveFilter",
            "BadPFMuonFilter",
            "BadPFMuonDzFilter",
            "hfNoisyHitsFilter",
            "eeBadScFilter",
            "ecalBadCalibFilter",
        ],
        "mc": [
            "goodVertices",
            "globalSuperTightHalo2016Filter",
            "HBHENoiseFilter",
            "HBHENoiseIsoFilter",
            "EcalDeadCellTriggerPrimitiveFilter",
            "BadPFMuonFilter",
            "BadPFMuonDzFilter",
            "hfNoisyHitsFilter",
            "eeBadScFilter",
            "ecalBadCalibFilter",
        ],
    },
    "2018_UL": {
        "data": [
            "goodVertices",
            "globalSuperTightHalo2016Filter",
            "HBHENoiseFilter",
            "HBHENoiseIsoFilter",
            "EcalDeadCellTriggerPrimitiveFilter",
            "BadPFMuonFilter",
            "BadPFMuonDzFilter",
            "hfNoisyHitsFilter",
            "eeBadScFilter",
            "ecalBadCalibFilter",
        ],
        "mc": [
            "goodVertices",
            "globalSuperTightHalo2016Filter",
            "HBHENoiseFilter",
            "HBHENoiseIsoFilter",
            "EcalDeadCellTriggerPrimitiveFilter",
            "BadPFMuonFilter",
            "BadPFMuonDzFilter",
            "hfNoisyHitsFilter",
            "eeBadScFilter",
            "ecalBadCalibFilter",
        ],
    },
    "Summer22": {
        "data": [
            "goodVertices",
            "globalSuperTightHalo2016Filter",
            "EcalDeadCellTriggerPrimitiveFilter",
            "BadPFMuonFilter",
            "BadPFMuonDzFilter",
            "hfNoisyHitsFilter",
            "eeBadScFilter",
        ],
        "mc": [
            "goodVertices",
            "globalSuperTightHalo2016Filter",
            "EcalDeadCellTriggerPrimitiveFilter",
            "BadPFMuonFilter",
            "BadPFMuonDzFilter",
            "hfNoisyHitsFilter",
            "eeBadScFilter",
        ],
    },
    "Summer22EE": {
        "data": [
            "goodVertices",
            "globalSuperTightHalo2016Filter",
            "EcalDeadCellTriggerPrimitiveFilter",
            "BadPFMuonFilter",
            "BadPFMuonDzFilter",
            "hfNoisyHitsFilter",
            "eeBadScFilter",
        ],
        "mc": [
            "goodVertices",
            "globalSuperTightHalo2016Filter",
            "EcalDeadCellTriggerPrimitiveFilter",
            "BadPFMuonFilter",
            "BadPFMuonDzFilter",
            "hfNoisyHitsFilter",
            "eeBadScFilter",
        ],
    },
    "Summer23": {
        "data": [
            "goodVertices",
            "globalSuperTightHalo2016Filter",
            "EcalDeadCellTriggerPrimitiveFilter",
            "BadPFMuonFilter",
            "BadPFMuonDzFilter",
            "hfNoisyHitsFilter",
            "eeBadScFilter",
        ],
        "mc": [
            "goodVertices",
            "globalSuperTightHalo2016Filter",
            "EcalDeadCellTriggerPrimitiveFilter",
            "BadPFMuonFilter",
            "BadPFMuonDzFilter",
            "hfNoisyHitsFilter",
            "eeBadScFilter",
        ],
    },
    "Summer23BPix": {
        "data": [
            "goodVertices",
            "globalSuperTightHalo2016Filter",
            "EcalDeadCellTriggerPrimitiveFilter",
            "BadPFMuonFilter",
            "BadPFMuonDzFilter",
            "hfNoisyHitsFilter",
            "eeBadScFilter",
        ],
        "mc": [
            "goodVertices",
            "globalSuperTightHalo2016Filter",
            "EcalDeadCellTriggerPrimitiveFilter",
            "BadPFMuonFilter",
            "BadPFMuonDzFilter",
            "hfNoisyHitsFilter",
            "eeBadScFilter",
        ],
    },
    "Summer24": {
        "data": [
            "goodVertices",
            "globalSuperTightHalo2016Filter",
            "EcalDeadCellTriggerPrimitiveFilter",
            "BadPFMuonFilter",
            "BadPFMuonDzFilter",
            "hfNoisyHitsFilter",
            "eeBadScFilter",
        ],
        "mc": [
            "goodVertices",
            "globalSuperTightHalo2016Filter",
            "EcalDeadCellTriggerPrimitiveFilter",
            "BadPFMuonFilter",
            "BadPFMuonDzFilter",
            "hfNoisyHitsFilter",
            "eeBadScFilter",
        ],
    },
    "prompt_dataMC": {
        "data": [
            "goodVertices",
            "globalSuperTightHalo2016Filter",
            "EcalDeadCellTriggerPrimitiveFilter",
            "BadPFMuonFilter",
            "BadPFMuonDzFilter",
            "hfNoisyHitsFilter",
            "eeBadScFilter",
        ],
        "mc": [
            "goodVertices",
            "globalSuperTightHalo2016Filter",
            "EcalDeadCellTriggerPrimitiveFilter",
            "BadPFMuonFilter",
            "BadPFMuonDzFilter",
            "hfNoisyHitsFilter",
            "eeBadScFilter",
        ],
    },
}<|MERGE_RESOLUTION|>--- conflicted
+++ resolved
@@ -37,7 +37,7 @@
                 (events.Jet.jetId >= 2) & (events.Jet.neHEF < 0.99),
                 ak.where(
                     (abs(events.Jet.eta) > 3.0),
-                    (events.Jet.jetId >= 2) & (events.Jet.neEmEF < 0.4),
+                    (events.Jet.jetId & (1 << 1)) & (events.Jet.neEmEF < 0.4),
                     ak.zeros_like(events.Jet.pt, dtype=bool),
                 ),
             ),
@@ -91,14 +91,8 @@
             & ((events.Jet.pt > 50) | (events.Jet.puId >= 7))
         )
     else:
-<<<<<<< HEAD
-        jetmask = (events.Jet.pt > min_pt) & (
-            abs(events.Jet.eta) <= max_eta
-        )  # & (jetid)
-=======
         jetmask = (events.Jet.pt > min_pt) & (abs(events.Jet.eta) <= max_eta) & (jetid)
 
->>>>>>> 1ef82040
     return jetmask
 
 
